--- conflicted
+++ resolved
@@ -20,12 +20,6 @@
 with jax.disable_jit():
     pdb.set_trace()
 ```
-<<<<<<< HEAD
-## Installing from source
-- In order to edit the MAVA source code, you must ensure that you have cloned the repo and installed from source using `pip install -e .`
-- A common mistake is to `run pip install id-mava`, which installs MAVA from pypi, resulting in a duplicate version of MAVA being stored as a dependancy.
-- If you encounter `ModuleNotFoundError: No module named 'mava'` or Mava is executed by the example systems via site-packages (mava is stored as a package), a likely fix is to add the home directroy of the cloned Mava source code to `PYTHONPATH` with `export PYTHONPATH=<mava_homedir>`. On a linux-based, this command can be added to `.bashrc`, to avoid having to export the path every time a new terminal is opened.
-=======
 
 ## Components
 When creating components, it is important to include variable types for both the config class and component class `__init__` method. This is necessary because Mava uses it to determine which config variables are available in the system. In the example below, we provide the types for the config variables and also the config class variable inside the `Distributor` component. For the config class variable we use the `DistributorConfig` as the type, which points the system to the config class that is used.
@@ -46,4 +40,3 @@
 class Distributor(Component):
     def __init__(self, config: DistributorConfig = DistributorConfig()):
 ```
->>>>>>> 9846ebf9
