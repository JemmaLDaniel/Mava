--- conflicted
+++ resolved
@@ -74,11 +74,7 @@
         time_delta=log_every,
     )
 
-<<<<<<< HEAD
-    # Optimiser.
-=======
     # Optimisers.
->>>>>>> 597b27a9
     policy_optimiser = optax.chain(
         optax.clip_by_global_norm(40.0), optax.scale_by_adam(), optax.scale(-3e-4)
     )
