--- conflicted
+++ resolved
@@ -118,11 +118,7 @@
         "id": "l8XqA9M2iyK_"
       },
       "source": [
-<<<<<<< HEAD
-        "For this example will train IPPO on the simple-spread environment. This environment has 3 agents that all need to move to specific locations without bumping into each other. We start by defining the network architecture and network optimiser for our agents. The default network file for ippo can be found [here](https://github.com/instadeepai/Mava/blob/develop/mava/systems/jax/ippo/networks.py)."
-=======
-        "For this example, will train IPPO on the simple-spread environment. This environment has 3 agents that all need to move to specific locations without bumping into each other. We start by defining the network architecture and network optimisers for our agents. The default network file for ippo can be found [here](https://github.com/instadeepai/Mava/blob/develop/mava/systems/jax/ippo/networks.py)."
->>>>>>> 597b27a9
+        "For this example, we will train IPPO on the simple-spread environment. This environment has 3 agents that all need to move to specific locations without bumping into each other. We start by defining the network architecture and network optimisers for our agents. The default network file for ippo can be found [here](https://github.com/instadeepai/Mava/blob/develop/mava/systems/jax/ippo/networks.py)."
       ]
     },
     {
@@ -142,17 +138,12 @@
         "        **kwargs,\n",
         "    )\n",
         "  \n",
-<<<<<<< HEAD
-        "# Optimiser.\n",
-        "optimiser = optax.chain(\n",
-=======
         "# Optimisers.\n",
         "policy_optimiser = optax.chain(\n",
         "    optax.clip_by_global_norm(40.0), optax.scale_by_adam(), optax.scale(-1e-4)\n",
         ")\n",
         "\n",
         "critic_optimiser = optax.chain(\n",
->>>>>>> 597b27a9
         "    optax.clip_by_global_norm(40.0), optax.scale_by_adam(), optax.scale(-1e-4)\n",
         ")"
       ]
@@ -251,12 +242,8 @@
         "    network_factory=network_factory,\n",
         "    logger_factory=logger_factory,\n",
         "    experiment_path=experiment_path,\n",
-<<<<<<< HEAD
-        "    optimiser=optimiser,\n",
-=======
         "    policy_optimiser=policy_optimiser,\n",
         "    critic_optimiser=critic_optimiser,\n",
->>>>>>> 597b27a9
         "    run_evaluator=True,\n",
         "    sample_batch_size=5,\n",
         "    num_epochs=15,\n",
@@ -286,13 +273,9 @@
         "\n",
         "`experiment_path` - the destination to save the experiment results.\n",
         "\n",
-<<<<<<< HEAD
-        "`optimiser` - the optimiser used by the trainer to updated the agent weights.\n",
-=======
         "`policy_optimiser` - the optimiser used by the trainer to updated the policy weights.\n",
         "\n",
         "`critic_optimiser` - the optimiser used by the trainer to updated the critic weights.\n",
->>>>>>> 597b27a9
         "\n",
         "`run_evaulator` - a flag indicating weather a seperate environment process should be run that tracks the system's performance using Tensorboard and possibly gameplay recordings.\n",
         "\n",
@@ -638,12 +621,8 @@
         "    network_factory=network_factory,\n",
         "    logger_factory=logger_factory,\n",
         "    experiment_path=experiment_path,\n",
-<<<<<<< HEAD
-        "    optimiser=optimiser,\n",
-=======
         "    policy_optimiser=policy_optimiser,\n",
         "    critic_optimiser=critic_optimiser,\n",
->>>>>>> 597b27a9
         "    run_evaluator=True,\n",
         "    sample_batch_size=5,\n",
         "    num_epochs=15,\n",
