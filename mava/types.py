# python3
# Copyright 2021 InstaDeep Ltd. All rights reserved.
#
# Licensed under the Apache License, Version 2.0 (the "License");
# you may not use this file except in compliance with the License.
# You may obtain a copy of the License at
#
#     http://www.apache.org/licenses/LICENSE-2.0
#
# Unless required by applicable law or agreed to in writing, software
# distributed under the License is distributed on an "AS IS" BASIS,
# WITHOUT WARRANTIES OR CONDITIONS OF ANY KIND, either express or implied.
# See the License for the specific language governing permissions and
# limitations under the License.

"""Common types used throughout Mava."""

from typing import Any, Dict, NamedTuple, Union

import numpy as np
from acme import types
from acme.utils import loggers

NestedArray = Any


class OLT(NamedTuple):
    """Container for (observation, legal_actions, terminal) tuples."""

    observation: types.Nest
    legal_actions: types.Nest
    terminal: types.Nest


NestedLogger = Union[loggers.Logger, Dict[str, loggers.Logger]]

SingleAgentAction = Union[int, float, np.array]
Action = Union[SingleAgentAction, Dict[str, SingleAgentAction]]

SingleAgentReward = Union[int, float]
Reward = Union[SingleAgentReward, Dict[str, SingleAgentReward]]
Discount = Reward

Observation = Union[OLT, Dict[str, OLT]]


class Transition(NamedTuple):
    """Container for a transition."""

    observation: NestedArray
<<<<<<< HEAD
    next_observation: NestedArray
    action: NestedArray
    reward: NestedArray
    discount: NestedArray
=======
    action: NestedArray
    reward: NestedArray
    discount: NestedArray
    next_observation: NestedArray
>>>>>>> 427d9886
    extras: NestedArray = ()
    next_extras: NestedArray = ()<|MERGE_RESOLUTION|>--- conflicted
+++ resolved
@@ -48,16 +48,9 @@
     """Container for a transition."""
 
     observation: NestedArray
-<<<<<<< HEAD
-    next_observation: NestedArray
-    action: NestedArray
-    reward: NestedArray
-    discount: NestedArray
-=======
     action: NestedArray
     reward: NestedArray
     discount: NestedArray
     next_observation: NestedArray
->>>>>>> 427d9886
     extras: NestedArray = ()
     next_extras: NestedArray = ()