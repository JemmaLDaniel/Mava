--- conflicted
+++ resolved
@@ -25,10 +25,7 @@
 from acme.utils import counting, loggers
 
 import mava
-<<<<<<< HEAD
-=======
 from mava.systems.tf import savers as tf2_savers
->>>>>>> 3462761f
 from mava.utils import training_utils as train_utils
 
 
@@ -53,24 +50,14 @@
         counter: counting.Counter = None,
         logger: loggers.Logger = None,
         checkpoint: bool = True,
-<<<<<<< HEAD
-        checkpoint_subpath: str = "Checkpoints",
-=======
         checkpoint_subpath: str = "~/mava/",
->>>>>>> 3462761f
     ):
 
         self._agents = agents
         self._agent_types = agent_types
         self._shared_weights = shared_weights
-<<<<<<< HEAD
-
-        # Set optimizer
-        self._optimizer = optimizer or snt.optimizers.Adam(1e-4)
-=======
         self._optimizer = optimizer
         self._checkpoint = checkpoint
->>>>>>> 3462761f
 
         # Store online and target q-networks.
         self._q_networks = q_networks
@@ -247,16 +234,8 @@
                 gradients = tf.clip_by_global_norm(gradients, 40.0)[0]
 
             # Apply gradients.
-<<<<<<< HEAD
             self._optimizer.apply(gradients, q_network_variables)
         train_utils.safe_del(self, "tape")
-=======
-            self._optimizer.apply(gradients, q_network_variables)  # type: ignore
-
-            logged_losses[agent] = {"loss": loss}
-
-        return logged_losses
->>>>>>> 3462761f
 
     def step(self) -> None:
         # Run the learning step.
@@ -274,20 +253,12 @@
         counts = self._counter.increment(steps=1, walltime=elapsed_time)
         fetches.update(counts)
 
-<<<<<<< HEAD
-        # Checkpoint
-        train_utils.checkpoint_networks(self._system_checkpointer)
-
-        # Write logs
-        self._logger.write(fetches)
-=======
         # Checkpoint and attempt to write the logs.
         if self._checkpoint:
             train_utils.checkpoint_networks(self._system_checkpointer)
 
         if self._logger:
             self._logger.write(fetches)
->>>>>>> 3462761f
 
     def get_variables(self, names: Sequence[str]) -> Dict[str, Dict[str, np.ndarray]]:
         variables: Dict[str, Dict[str, np.ndarray]] = {}
