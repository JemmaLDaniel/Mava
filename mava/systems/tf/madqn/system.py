--- conflicted
+++ resolved
@@ -24,12 +24,8 @@
 import reverb
 import sonnet as snt
 from acme import specs as acme_specs
-<<<<<<< HEAD
+from acme.tf import utils as tf2_utils
 from acme.utils import counting
-=======
-from acme.tf import utils as tf2_utils
-from acme.utils import counting, loggers
->>>>>>> 1790b981
 
 import mava
 from mava import core
