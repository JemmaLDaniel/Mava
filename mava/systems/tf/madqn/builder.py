--- conflicted
+++ resolved
@@ -96,11 +96,8 @@
     optimizer: Union[snt.Optimizer, Dict[str, snt.Optimizer]]
     replay_table_name: str = reverb_adders.DEFAULT_PRIORITY_TABLE
     checkpoint_subpath: str = "~/mava/"
-<<<<<<< HEAD
+    evaluator_interval: Optional[dict] = None
     learning_rate_scheduler_fn: Optional[Any] = None
-=======
-    evaluator_interval: Optional[dict] = None
->>>>>>> 52cd450c
 
 
 class MADQNBuilder:
@@ -308,12 +305,8 @@
             communication_module (BaseCommunicationModule): module for enabling
                 communication protocols between agents. Defaults to None.
             evaluator (bool, optional): boolean indicator if the executor is used for
-<<<<<<< HEAD
                 for evaluation only. Defaults to False.
             seed: seed for reproducible sampling.
-=======
-                for evaluation only.
->>>>>>> 52cd450c
 
         Returns:
             core.Executor: system executor, a collection of agents making up the part
