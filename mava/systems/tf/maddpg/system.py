# python3
# Copyright 2021 InstaDeep Ltd. All rights reserved.
#
# Licensed under the Apache License, Version 2.0 (the "License");
# you may not use this file except in compliance with the License.
# You may obtain a copy of the License at
#
#     http://www.apache.org/licenses/LICENSE-2.0
#
# Unless required by applicable law or agreed to in writing, software
# distributed under the License is distributed on an "AS IS" BASIS,
# WITHOUT WARRANTIES OR CONDITIONS OF ANY KIND, either express or implied.
# See the License for the specific language governing permissions and
# limitations under the License.

"""MADDPG system implementation."""

<<<<<<< HEAD
import copy
import dataclasses
from typing import Dict, Iterator, List, Optional, Union
=======

from typing import Dict, List
>>>>>>> 8c051625

import reverb
import sonnet as snt
<<<<<<< HEAD
import tensorflow as tf
from acme import datasets, specs, types
from acme.tf import networks as acme_networks
from acme.tf import utils as tf2_utils
from acme.utils import counting, loggers

from mava import adders, core
=======
from acme import datasets, specs
from acme.adders import reverb as adders
from acme.utils import counting, loggers

from mava.components.tf.architectures import CentralisedActorCritic
>>>>>>> 8c051625
from mava.systems import system
from mava.systems.tf import executors
from mava.systems.tf.builders import SystemBuilder
from mava.systems.tf.maddpg import training

NestedLogger = Union[loggers.Logger, Dict[str, loggers.Logger]]


@dataclasses.dataclass
class MADDPGConfig:
    """Configuration options for the MADDPG system.
    Args:
            environment_spec: description of the actions, observations, etc.
            policy_network: the online (optimized) policy.
            critic_network: the online critic.
            observation_network: optional network to transform the observations before
              they are fed into any network.
            discount: discount to use for TD updates.
            batch_size: batch size for updates.
            prefetch_size: size to prefetch from replay.
            target_update_period: number of learner steps to perform before updating
              the target networks.
            min_replay_size: minimum replay size before updating.
            max_replay_size: maximum replay size.
            samples_per_insert: number of samples to take from replay for every insert
              that is made.
            n_step: number of steps to squash into a single transition.
            sigma: standard deviation of zero-mean, Gaussian exploration noise.
            clipping: whether to clip gradients by global norm.
            logger: logger object to be used by learner.
            counter: counter object used to keep track of steps.
            checkpoint: boolean indicating whether to checkpoint the learner.
            replay_table_name: string indicating what name to give the replay table."""

    agents: List[str]
    agent_types: List[str]
    environment_spec: specs.EnvironmentSpec
    policy_networks: Dict[str, snt.Module]
    critic_networks: Dict[str, snt.Module]
    observation_networks: Dict[str, snt.Module]
    shared_weights: bool = False
    discount: float = 0.99
    batch_size: int = 256
    prefetch_size: int = 4
    target_update_period: int = 100
    min_replay_size: int = 1000
    max_replay_size: int = 1000000
    samples_per_insert: float = 32.0
    n_step: int = 5
    sigma: float = 0.3
    clipping: bool = True
    logger: loggers.Logger = None
    counter: counting.Counter = None
    checkpoint: bool = True
    replay_table_name: str = adders.DEFAULT_PRIORITY_TABLE


class MADDPGBuilder(SystemBuilder):
    """Builder for D4PG which constructs individual components of the agent."""

    """Defines an interface for defining the components of an RL system.
      Implementations of this interface contain a complete specification of a
      concrete RL system. An instance of this class can be used to build an
      RL system which interacts with the environment either locally or in a
      distributed setup.
      """

    def __init__(self, config: MADDPGConfig):
        self._config = config

    def make_replay_tables(
        self,
        environment_spec: specs.EnvironmentSpec,
    ) -> List[reverb.Table]:
        """Create tables to insert data into."""
        return reverb.Table(
            name="replay_table_name",
            sampler=reverb.selectors.Uniform(),
            remover=reverb.selectors.Fifo(),
            max_size=self._config.max_replay_size,
            rate_limiter=reverb.rate_limiters.MinSize(1),
            signature=adders.NStepTransitionAdder.signature(environment_spec),
        )

    def make_dataset_iterator(
        self,
        replay_client: reverb.Client,
    ) -> Iterator[reverb.ReplaySample]:
        """Create a dataset iterator to use for learning/updating the agent."""
        dataset = datasets.make_reverb_dataset(
            table=self._config.replay_table_name,
            server_address=replay_client.server_address,
            batch_size=self._config.batch_size,
            prefetch_size=self._config.prefetch_size,
        )
        return iter(dataset)

    def make_adder(
        self,
        replay_client: reverb.Client,
    ) -> Optional[adders.Adder]:
        """Create an adder which records data generated by the executor/environment.
        Args:
          replay_client: Reverb Client which points to the replay server.
        """
        return adders.NStepTransitionAdder(
            priority_fns={self._config.replay_table_name: lambda x: 1.0},
            client=replay_client,
            n_step=self._config.n_step,
            discount=self._config.discount,
        )

    def make_executor(
        self,
        policy_networks,
        adder: Optional[adders.Adder] = None,
        variable_source: Optional[core.VariableSource] = None,
    ) -> core.Executor:
        """Create an executer instance.
        Args:
          policy_networks: A struct of instance of all the different policy networks;
           this should be a callable
            which takes as input observations and returns actions.
          adder: How data is recorded (e.g. added to replay).
          variable_source: A source providing the necessary actor parameters.
        """
        shared_weights = self._config.shared_weights

        # Create the actor which defines how we take actions.
        return executors.FeedForwardExecutor(
            policy_networks=policy_networks,
            shared_weights=shared_weights,
            variable_source=variable_source,
            adder=adder,
        )

    def make_trainer(
        self,
        networks,
        dataset: Iterator[reverb.ReplaySample],
        # replay_client: Optional[reverb.Client] = None,
        counter: Optional[counting.Counter] = None,
        logger: Optional[NestedLogger] = None,
        # TODO: eliminate checkpoint and move it outside.
        checkpoint: bool = False,
    ) -> core.Trainer:
        """Creates an instance of the trainer.
        Args:
          networks: struct describing the networks needed by the trainer; this can
            be specific to the trainer in question.
          dataset: iterator over samples from replay.
          replay_client: client which allows communication with replay, e.g. in
            order to update priorities.
          counter: a Counter which allows for recording of counts (learner steps,
            actor steps, etc.) distributed throughout the agent.
          logger: Logger object for logging metadata.
          checkpoint: bool controlling whether the learner checkpoints itself.
        """
        observation_networks = self._config.observation_networks

        agents = self._config.agents
        agent_types = self._config.agent_types
        shared_weights = self._config.shared_weights
        clipping = self._config.clipping
        discount = self._config.discount
        target_update_period = self._config.target_update_period

        (
            policy_networks,
            critic_networks,
            target_policy_networks,
            target_critic_networks,
            target_observation_networks,
        ) = networks

        # Create optimizers.
        policy_optimizer = snt.optimizers.Adam(learning_rate=1e-4)
        critic_optimizer = snt.optimizers.Adam(learning_rate=1e-4)

        # The learner updates the parameters (and initializes them).
        trainer = training.MADDPGTrainer(
            agents=agents,
            agent_types=agent_types,
            policy_networks=policy_networks,
            critic_networks=critic_networks,
            observation_networks=observation_networks,
            target_policy_networks=target_policy_networks,
            target_critic_networks=target_critic_networks,
            target_observation_networks=target_observation_networks,
            shared_weights=shared_weights,
            policy_optimizer=policy_optimizer,
            critic_optimizer=critic_optimizer,
            clipping=clipping,
            discount=discount,
            target_update_period=target_update_period,
            dataset=dataset,
            counter=counter,
            logger=logger,
            checkpoint=checkpoint,
        )

        return trainer


class MADDPG(system.System):
    """MADDPG system.
    This implements a single-process DDPG system. This is an actor-critic based
    system that generates data via a behavior policy, inserts N-step transitions into
    a replay buffer, and periodically updates the policies of each agent
    (and as a result the behavior) by sampling uniformly from this buffer.
    """

    def __init__(
        self,
        agents: List[str],
        agent_types: List[str],
        environment_spec: specs.EnvironmentSpec,
        policy_networks: Dict[str, snt.Module],
        critic_networks: Dict[str, snt.Module],
        observation_networks: Dict[str, snt.Module],
        shared_weights: bool = False,
        discount: float = 0.99,
        batch_size: int = 256,
        prefetch_size: int = 4,
        target_update_period: int = 100,
        min_replay_size: int = 1000,
        max_replay_size: int = 1000000,
        samples_per_insert: float = 32.0,
        n_step: int = 5,
        sigma: float = 0.3,
        clipping: bool = True,
        logger: loggers.Logger = None,
        counter: counting.Counter = None,
        checkpoint: bool = True,
        replay_table_name: str = adders.DEFAULT_PRIORITY_TABLE,
    ):
        """Initialize the system.
        Args:
          environment_spec: description of the actions, observations, etc.
          policy_network: the online (optimized) policy.
          critic_network: the online critic.
          observation_network: optional network to transform the observations before
            they are fed into any network.
          discount: discount to use for TD updates.
          batch_size: batch size for updates.
          prefetch_size: size to prefetch from replay.
          target_update_period: number of learner steps to perform before updating
            the target networks.
          min_replay_size: minimum replay size before updating.
          max_replay_size: maximum replay size.
          samples_per_insert: number of samples to take from replay for every insert
            that is made.
          n_step: number of steps to squash into a single transition.
          sigma: standard deviation of zero-mean, Gaussian exploration noise.
          clipping: whether to clip gradients by global norm.
          logger: logger object to be used by learner.
          counter: counter object used to keep track of steps.
          checkpoint: boolean indicating whether to checkpoint the learner.
          replay_table_name: string indicating what name to give the replay table.
        """
<<<<<<< HEAD

        builder = MADDPGBuilder(
            MADDPGConfig(
                agents=agents,
                agent_types=agent_types,
                environment_spec=environment_spec,
                policy_networks=policy_networks,
                critic_networks=critic_networks,
                observation_networks=observation_networks,
                shared_weights=shared_weights,
                discount=discount,
                batch_size=batch_size,
                prefetch_size=prefetch_size,
                target_update_period=target_update_period,
                min_replay_size=min_replay_size,
                max_replay_size=max_replay_size,
                samples_per_insert=samples_per_insert,
                n_step=n_step,
                sigma=sigma,
                clipping=clipping,
                logger=logger,
                counter=counter,
                checkpoint=checkpoint,
                replay_table_name=replay_table_name,
            )
        )
=======
>>>>>>> 8c051625

        # Create a replay server to add data to. This uses no limiter behavior in
        # order to allow the Agent interface to handle it.
        replay_table = builder.make_replay_tables()
        self._server = reverb.Server([replay_table], port=None)
        replay_client = reverb.Client(f"localhost:{self._server.port}")

        # The adder is used to insert observations into replay.
        adder = builder.make_adder(replay_client)

        # The dataset provides an interface to sample from replay.
        dataset = builder.make_dataset_iterator(replay_client)

        # Create networks
        # TODO: Should this not be fed in through the policy_networks variable instead of _config?
        #  e.g. policy_networks = (policy_networks, critic_networks)
        #  Should the critic network even be in the make_executor function?

        n_agents = len(agents)
        behavior_networks = {}
        target_policy_networks = {}
        target_critic_networks = {}
        target_observation_networks = {}

        if observation_networks is None:
            observation_networks = {}
            create_observation_networks = True

<<<<<<< HEAD
        agent_keys = self._agent_type if shared_weights else self._agents

        for agent_key in agent_keys:
            # Make sure observation network is a Sonnet Module.
            if create_observation_networks:
                observation_network: types.TensorTransformation = tf.identity
                observation_network = tf2_utils.to_sonnet_module(observation_network)
                observation_networks[agent_key] = observation_network

            # Get observation and action specs.
            act_spec = environment_spec[agent_key].actions
            obs_spec = environment_spec[agent_key].observations
            emb_spec = tf2_utils.create_variables(
                observation_networks[agent_key], [obs_spec]
            )
            critic_state_spec = np.tile(obs_spec, n_agents)
            critic_act_spec = np.tile(act_spec, n_agents)

            # Create target networks.
            target_policy_network = copy.deepcopy(policy_networks[agent_key])
            target_critic_network = copy.deepcopy(critic_networks[agent_key])
            target_observation_network = copy.deepcopy(observation_networks[agent_key])

            target_policy_networks[agent_key] = target_policy_network
            target_critic_networks[agent_key] = target_critic_network
            target_observation_networks[agent_key] = target_observation_network

            # Create the behavior policy.
            behavior_network = snt.Sequential(
                [
                    observation_network,
                    policy_networks[agent_key],
                    acme_networks.ClippedGaussian(sigma),
                    acme_networks.ClipToSpec(act_spec),
                ]
            )
            behavior_networks[agent_key] = behavior_network

            # Create variables.
            tf2_utils.create_variables(policy_networks[agent_key], [emb_spec])
            tf2_utils.create_variables(
                critic_networks[agent_key], [critic_state_spec, critic_act_spec]
            )
            tf2_utils.create_variables(target_policy_network, [emb_spec])
            tf2_utils.create_variables(
                target_critic_network, [critic_state_spec, critic_act_spec]
            )
            tf2_utils.create_variables(target_observation_network, [obs_spec])

        # Create the executor
        policy_networks = behavior_networks
        executor = builder.make_executor(policy_networks, adder)

        # Create the trainer
        networks = (
            policy_networks,
            critic_networks,
            target_policy_networks,
            target_critic_networks,
            target_observation_networks,
=======
        networks = CentralisedActorCritic(
            agents=agents,
            agent_types=agent_types,
            environment_spec=environment_spec,
            policy_networks=policy_networks,
            critic_networks=critic_networks,
            observation_networks=observation_networks,
            shared_weights=shared_weights,
        ).create_system()

        # Create the actor which defines how we take actions.
        executor = executors.FeedForwardExecutor(
            policy_networks=networks["policies"],
            shared_weights=shared_weights,
            adder=adder,
        )

        # Create optimizers.
        policy_optimizer = snt.optimizers.Adam(learning_rate=1e-4)
        critic_optimizer = snt.optimizers.Adam(learning_rate=1e-4)

        # The learner updates the parameters (and initializes them).
        trainer = training.MADDPGTrainer(
            agents=agents,
            agent_types=agent_types,
            policy_networks=networks["policies"],
            critic_networks=networks["critics"],
            observation_networks=networks["observations"],
            target_policy_networks=networks["target_policies"],
            target_critic_networks=networks["target_critics"],
            target_observation_networks=networks["target_observations"],
            shared_weights=shared_weights,
            policy_optimizer=policy_optimizer,
            critic_optimizer=critic_optimizer,
            clipping=clipping,
            discount=discount,
            target_update_period=target_update_period,
            dataset=dataset,
            counter=counter,
            logger=logger,
            checkpoint=checkpoint,
>>>>>>> 8c051625
        )
        trainer = builder.make_trainer(networks, dataset, counter, logger, checkpoint)

        super().__init__(
            executor=executor,
            trainer=trainer,
            min_observations=max(batch_size, min_replay_size),
            observations_per_step=float(batch_size) / samples_per_insert,
        )<|MERGE_RESOLUTION|>--- conflicted
+++ resolved
@@ -14,33 +14,16 @@
 # limitations under the License.
 
 """MADDPG system implementation."""
-
-<<<<<<< HEAD
-import copy
 import dataclasses
 from typing import Dict, Iterator, List, Optional, Union
-=======
-
-from typing import Dict, List
->>>>>>> 8c051625
 
 import reverb
 import sonnet as snt
-<<<<<<< HEAD
-import tensorflow as tf
-from acme import datasets, specs, types
-from acme.tf import networks as acme_networks
-from acme.tf import utils as tf2_utils
+from acme import datasets, specs
 from acme.utils import counting, loggers
 
 from mava import adders, core
-=======
-from acme import datasets, specs
-from acme.adders import reverb as adders
-from acme.utils import counting, loggers
-
 from mava.components.tf.architectures import CentralisedActorCritic
->>>>>>> 8c051625
 from mava.systems import system
 from mava.systems.tf import executors
 from mava.systems.tf.builders import SystemBuilder
@@ -116,14 +99,16 @@
         environment_spec: specs.EnvironmentSpec,
     ) -> List[reverb.Table]:
         """Create tables to insert data into."""
-        return reverb.Table(
-            name="replay_table_name",
-            sampler=reverb.selectors.Uniform(),
-            remover=reverb.selectors.Fifo(),
-            max_size=self._config.max_replay_size,
-            rate_limiter=reverb.rate_limiters.MinSize(1),
-            signature=adders.NStepTransitionAdder.signature(environment_spec),
-        )
+        return [
+            reverb.Table(
+                name="replay_table_name",
+                sampler=reverb.selectors.Uniform(),
+                remover=reverb.selectors.Fifo(),
+                max_size=self._config.max_replay_size,
+                rate_limiter=reverb.rate_limiters.MinSize(1),
+                signature=adders.NStepTransitionAdder.signature(environment_spec),
+            )
+        ]
 
     def make_dataset_iterator(
         self,
@@ -155,7 +140,7 @@
 
     def make_executor(
         self,
-        policy_networks,
+        policy_networks: Dict[str, snt.Module],
         adder: Optional[adders.Adder] = None,
         variable_source: Optional[core.VariableSource] = None,
     ) -> core.Executor:
@@ -179,7 +164,7 @@
 
     def make_trainer(
         self,
-        networks,
+        networks: Dict[str, Dict[str, snt.Module]],
         dataset: Iterator[reverb.ReplaySample],
         # replay_client: Optional[reverb.Client] = None,
         counter: Optional[counting.Counter] = None,
@@ -199,8 +184,6 @@
           logger: Logger object for logging metadata.
           checkpoint: bool controlling whether the learner checkpoints itself.
         """
-        observation_networks = self._config.observation_networks
-
         agents = self._config.agents
         agent_types = self._config.agent_types
         shared_weights = self._config.shared_weights
@@ -208,14 +191,6 @@
         discount = self._config.discount
         target_update_period = self._config.target_update_period
 
-        (
-            policy_networks,
-            critic_networks,
-            target_policy_networks,
-            target_critic_networks,
-            target_observation_networks,
-        ) = networks
-
         # Create optimizers.
         policy_optimizer = snt.optimizers.Adam(learning_rate=1e-4)
         critic_optimizer = snt.optimizers.Adam(learning_rate=1e-4)
@@ -224,12 +199,12 @@
         trainer = training.MADDPGTrainer(
             agents=agents,
             agent_types=agent_types,
-            policy_networks=policy_networks,
-            critic_networks=critic_networks,
-            observation_networks=observation_networks,
-            target_policy_networks=target_policy_networks,
-            target_critic_networks=target_critic_networks,
-            target_observation_networks=target_observation_networks,
+            policy_networks=networks["policies"],
+            critic_networks=networks["critics"],
+            observation_networks=networks["observations"],
+            target_policy_networks=networks["target_policies"],
+            target_critic_networks=networks["target_critics"],
+            target_observation_networks=networks["target_observations"],
             shared_weights=shared_weights,
             policy_optimizer=policy_optimizer,
             critic_optimizer=critic_optimizer,
@@ -241,7 +216,6 @@
             logger=logger,
             checkpoint=checkpoint,
         )
-
         return trainer
 
 
@@ -301,8 +275,6 @@
           checkpoint: boolean indicating whether to checkpoint the learner.
           replay_table_name: string indicating what name to give the replay table.
         """
-<<<<<<< HEAD
-
         builder = MADDPGBuilder(
             MADDPGConfig(
                 agents=agents,
@@ -328,12 +300,10 @@
                 replay_table_name=replay_table_name,
             )
         )
-=======
->>>>>>> 8c051625
 
         # Create a replay server to add data to. This uses no limiter behavior in
         # order to allow the Agent interface to handle it.
-        replay_table = builder.make_replay_tables()
+        replay_table = builder.make_replay_tables(environment_spec)[0]
         self._server = reverb.Server([replay_table], port=None)
         replay_client = reverb.Client(f"localhost:{self._server.port}")
 
@@ -343,83 +313,7 @@
         # The dataset provides an interface to sample from replay.
         dataset = builder.make_dataset_iterator(replay_client)
 
-        # Create networks
-        # TODO: Should this not be fed in through the policy_networks variable instead of _config?
-        #  e.g. policy_networks = (policy_networks, critic_networks)
-        #  Should the critic network even be in the make_executor function?
-
-        n_agents = len(agents)
-        behavior_networks = {}
-        target_policy_networks = {}
-        target_critic_networks = {}
-        target_observation_networks = {}
-
-        if observation_networks is None:
-            observation_networks = {}
-            create_observation_networks = True
-
-<<<<<<< HEAD
-        agent_keys = self._agent_type if shared_weights else self._agents
-
-        for agent_key in agent_keys:
-            # Make sure observation network is a Sonnet Module.
-            if create_observation_networks:
-                observation_network: types.TensorTransformation = tf.identity
-                observation_network = tf2_utils.to_sonnet_module(observation_network)
-                observation_networks[agent_key] = observation_network
-
-            # Get observation and action specs.
-            act_spec = environment_spec[agent_key].actions
-            obs_spec = environment_spec[agent_key].observations
-            emb_spec = tf2_utils.create_variables(
-                observation_networks[agent_key], [obs_spec]
-            )
-            critic_state_spec = np.tile(obs_spec, n_agents)
-            critic_act_spec = np.tile(act_spec, n_agents)
-
-            # Create target networks.
-            target_policy_network = copy.deepcopy(policy_networks[agent_key])
-            target_critic_network = copy.deepcopy(critic_networks[agent_key])
-            target_observation_network = copy.deepcopy(observation_networks[agent_key])
-
-            target_policy_networks[agent_key] = target_policy_network
-            target_critic_networks[agent_key] = target_critic_network
-            target_observation_networks[agent_key] = target_observation_network
-
-            # Create the behavior policy.
-            behavior_network = snt.Sequential(
-                [
-                    observation_network,
-                    policy_networks[agent_key],
-                    acme_networks.ClippedGaussian(sigma),
-                    acme_networks.ClipToSpec(act_spec),
-                ]
-            )
-            behavior_networks[agent_key] = behavior_network
-
-            # Create variables.
-            tf2_utils.create_variables(policy_networks[agent_key], [emb_spec])
-            tf2_utils.create_variables(
-                critic_networks[agent_key], [critic_state_spec, critic_act_spec]
-            )
-            tf2_utils.create_variables(target_policy_network, [emb_spec])
-            tf2_utils.create_variables(
-                target_critic_network, [critic_state_spec, critic_act_spec]
-            )
-            tf2_utils.create_variables(target_observation_network, [obs_spec])
-
-        # Create the executor
-        policy_networks = behavior_networks
-        executor = builder.make_executor(policy_networks, adder)
-
-        # Create the trainer
-        networks = (
-            policy_networks,
-            critic_networks,
-            target_policy_networks,
-            target_critic_networks,
-            target_observation_networks,
-=======
+        # Create the networks
         networks = CentralisedActorCritic(
             agents=agents,
             agent_types=agent_types,
@@ -431,38 +325,9 @@
         ).create_system()
 
         # Create the actor which defines how we take actions.
-        executor = executors.FeedForwardExecutor(
-            policy_networks=networks["policies"],
-            shared_weights=shared_weights,
-            adder=adder,
-        )
-
-        # Create optimizers.
-        policy_optimizer = snt.optimizers.Adam(learning_rate=1e-4)
-        critic_optimizer = snt.optimizers.Adam(learning_rate=1e-4)
+        executor = builder.make_executor(networks["policies"], adder)
 
         # The learner updates the parameters (and initializes them).
-        trainer = training.MADDPGTrainer(
-            agents=agents,
-            agent_types=agent_types,
-            policy_networks=networks["policies"],
-            critic_networks=networks["critics"],
-            observation_networks=networks["observations"],
-            target_policy_networks=networks["target_policies"],
-            target_critic_networks=networks["target_critics"],
-            target_observation_networks=networks["target_observations"],
-            shared_weights=shared_weights,
-            policy_optimizer=policy_optimizer,
-            critic_optimizer=critic_optimizer,
-            clipping=clipping,
-            discount=discount,
-            target_update_period=target_update_period,
-            dataset=dataset,
-            counter=counter,
-            logger=logger,
-            checkpoint=checkpoint,
->>>>>>> 8c051625
-        )
         trainer = builder.make_trainer(networks, dataset, counter, logger, checkpoint)
 
         super().__init__(
