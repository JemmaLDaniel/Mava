--- conflicted
+++ resolved
@@ -105,11 +105,8 @@
         train_loop_fn_kwargs: Dict = {},
         eval_loop_fn_kwargs: Dict = {},
         connection_spec: Callable[[Dict[str, List[str]]], Dict[str, List[str]]] = None,
-<<<<<<< HEAD
+        termination_condition: Optional[Dict[str, int]] = None,
         learning_rate_scheduler_fn: Optional[Dict[str, Callable[[int], None]]] = None,
-=======
-        termination_condition: Optional[Dict[str, int]] = None,
->>>>>>> 57ae3c85
     ):
         """Initialise the system
         Args:
@@ -178,28 +175,6 @@
                 checkpoints.
             checkpoint_subpath: subdirectory specifying where to store
                 checkpoints.
-<<<<<<< HEAD
-            logger_config (Dict, optional): additional configuration settings for the
-                logger factory. Defaults to {}.
-            train_loop_fn (Callable, optional): function to instantiate a train loop.
-                Defaults to ParallelEnvironmentLoop.
-            eval_loop_fn (Callable, optional): function to instantiate an evaluation
-                loop. Defaults to ParallelEnvironmentLoop.
-            train_loop_fn_kwargs (Dict, optional): possible keyword arguments to send
-                to the training loop. Defaults to {}.
-            eval_loop_fn_kwargs (Dict, optional): possible keyword arguments to send to
-                the evaluation loop. Defaults to {}.
-            connection_spec (Callable[[Dict[str, List[str]]], Dict[str, List[str]]],
-                optional): network topology specification for networked system
-                architectures. Defaults to None.
-            learning_rate_scheduler_fn: dict with two functions/classes (one for the
-                policy and one for the critic optimizer), that takes in a trainer
-                step t and returns the current learning rate,
-                e.g. {"policy": policy_lr_schedule ,"critic": critic_lr_schedule}.
-                See
-                examples/debugging/simple_spread/feedforward/decentralised/run_maddpg_lr_schedule.py
-                for an example.
-=======
             logger_config: additional configuration settings for the
                 logger factory.
             train_loop_fn: function to instantiate a train loop.
@@ -215,7 +190,13 @@
                 values for trainer_steps, trainer_walltime, evaluator_steps,
                 evaluator_episodes, executor_episodes or executor_steps.
                 E.g. termination_condition = {'trainer_steps': 100000}.
->>>>>>> 57ae3c85
+            learning_rate_scheduler_fn: dict with two functions/classes (one for the
+                policy and one for the critic optimizer), that takes in a trainer
+                step t and returns the current learning rate,
+                e.g. {"policy": policy_lr_schedule ,"critic": critic_lr_schedule}.
+                See
+                examples/debugging/simple_spread/feedforward/decentralised/run_maddpg_lr_schedule.py
+                for an example.
         """
 
         if not environment_spec:
@@ -403,11 +384,8 @@
                 critic_optimizer=critic_optimizer,
                 checkpoint_subpath=checkpoint_subpath,
                 checkpoint_minute_interval=checkpoint_minute_interval,
-<<<<<<< HEAD
+                termination_condition=termination_condition,
                 learning_rate_scheduler_fn=learning_rate_scheduler_fn,
-=======
-                termination_condition=termination_condition,
->>>>>>> 57ae3c85
             ),
             trainer_fn=trainer_fn,
             executor_fn=executor_fn,
