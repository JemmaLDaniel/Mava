# python3
# Copyright 2021 InstaDeep Ltd. All rights reserved.
#
# Licensed under the Apache License, Version 2.0 (the "License");
# you may not use this file except in compliance with the License.
# You may obtain a copy of the License at
#
#     http://www.apache.org/licenses/LICENSE-2.0
#
# Unless required by applicable law or agreed to in writing, software
# distributed under the License is distributed on an "AS IS" BASIS,
# WITHOUT WARRANTIES OR CONDITIONS OF ANY KIND, either express or implied.
# See the License for the specific language governing permissions and
# limitations under the License.

"""Generic executor implementations."""

from typing import Any, Dict, Optional, Tuple, Union

import dm_env
import sonnet as snt
import tensorflow as tf
import tensorflow_probability as tfp
from acme import types
from acme.tf import utils as tf2_utils
from acme.tf import variable_utils as tf2_variable_utils

from mava import adders, core
from mava.components.tf.modules.communication import BaseCommunicationModule

tfd = tfp.distributions


class FeedForwardExecutor(core.Executor):
    """A generic feed-forward executor.
    An executor based on a feed-forward policy for each agent in the system.
    """

    def __init__(
        self,
        policy_networks: Dict[str, snt.Module],
<<<<<<< HEAD
        agent_net_config: Dict[str, str],
=======
        agent_net_keys: Dict[str, str],
>>>>>>> e57a3f43
        adder: Optional[adders.ParallelAdder] = None,
        variable_client: Optional[tf2_variable_utils.VariableClient] = None,
    ):
        """Initialise the system executor

        Args:
            policy_networks (Dict[str, snt.Module]): policy networks for each agent in
                the system.
<<<<<<< HEAD
            agent_net_config: (dict, optional): specifies what network each agent uses.
=======
            agent_net_keys: (dict, optional): specifies what network each agent uses.
>>>>>>> e57a3f43
                Defaults to {}.
            adder (Optional[adders.ParallelAdder], optional): adder which sends data
                to a replay buffer. Defaults to None.
            variable_client (Optional[tf2_variable_utils.VariableClient], optional):
                client to copy weights from the trainer. Defaults to None.
        """

        # Store these for later use.
<<<<<<< HEAD
        self._agent_net_config = agent_net_config
=======
        self._agent_net_keys = agent_net_keys
>>>>>>> e57a3f43
        self._policy_networks = policy_networks
        self._adder = adder
        self._variable_client = variable_client

    @tf.function
    def _policy(
        self, agent: str, observation: types.NestedTensor
    ) -> types.NestedTensor:
        """Agent specific policy function

        Args:
            agent (str): agent id
            observation (types.NestedTensor): observation tensor received from the
                environment.

        Returns:
            types.NestedTensor: agent action
        """

        # Add a dummy batch dimension and as a side effect convert numpy to TF.
        batched_observation = tf2_utils.add_batch_dim(observation)

        # index network either on agent type or on agent id
<<<<<<< HEAD
        agent_key = self._agent_net_config[agent]
=======
        agent_key = self._agent_net_keys[agent]
>>>>>>> e57a3f43

        # Compute the policy, conditioned on the observation.
        policy = self._policy_networks[agent_key](batched_observation)

        # Sample from the policy if it is stochastic.
        action = policy.sample() if isinstance(policy, tfd.Distribution) else policy

        return action

    def select_action(
        self, agent: str, observation: types.NestedArray
    ) -> Union[types.NestedArray, Tuple[types.NestedArray, types.NestedArray]]:
        """select an action for a single agent in the system

        Args:
            agent (str): agent id.
            observation (types.NestedArray): observation tensor received from the
                environment.

        Returns:
            Union[types.NestedArray, Tuple[types.NestedArray, types.NestedArray]]:
                agent action.
        """

        # Pass the observation through the policy network.
        action = self._policy(agent, observation.observation)

        # TODO Mask actions here using observation.legal_actions
        # What happens in discrete vs cont case

        # Return a numpy array with squeezed out batch dimension.
        return tf2_utils.to_numpy_squeeze(action)

    def observe_first(
        self,
        timestep: dm_env.TimeStep,
        extras: Dict[str, types.NestedArray] = {},
    ) -> None:
        """record first observed timestep from the environment

        Args:
            timestep (dm_env.TimeStep): data emitted by an environment at first step of
                interaction.
            extras (Dict[str, types.NestedArray], optional): possible extra information
                to record during the first step. Defaults to {}.
        """

        if self._adder:
            self._adder.add_first(timestep, extras)

    def observe(
        self,
        actions: Dict[str, types.NestedArray],
        next_timestep: dm_env.TimeStep,
        next_extras: Dict[str, types.NestedArray] = {},
    ) -> None:
        """record observed timestep from the environment

        Args:
            actions (Dict[str, types.NestedArray]): system agents' actions.
            next_timestep (dm_env.TimeStep): data emitted by an environment during
                interaction.
            next_extras (Dict[str, types.NestedArray], optional): possible extra
                information to record during the transition. Defaults to {}.
        """

        if self._adder:
            self._adder.add(actions, next_timestep, next_extras)

    def select_actions(
        self, observations: Dict[str, types.NestedArray]
    ) -> Union[
        Dict[str, types.NestedArray],
        Tuple[Dict[str, types.NestedArray], Dict[str, types.NestedArray]],
    ]:
        """select the actions for all agents in the system

        Args:
            observations (Dict[str, types.NestedArray]): agent observations from the
                environment.

        Returns:
            Union[ Dict[str, types.NestedArray], Tuple[Dict[str, types.NestedArray],
                Dict[str, types.NestedArray]], ]: actions for all agents in the system.
        """

        actions = {}
        for agent, observation in observations.items():
            # Pass the observation through the policy network.
            action = self._policy(agent, observation.observation)
            # TODO Mask actions here using observation.legal_actions
            # What happens in discrete vs cont case
            actions[agent] = tf2_utils.to_numpy_squeeze(action)

        # Return a numpy array with squeezed out batch dimension.
        return actions

    def update(self, wait: bool = False) -> None:
        """update executor variables

        Args:
            wait (bool, optional): whether to stall the executor's request for new
                variables. Defaults to False.
        """

        if self._variable_client:
            self._variable_client.update(wait)


class RecurrentExecutor(core.Executor):
    """A generic recurrent Executor.
    An executor based on a recurrent policy for each agent in the system.
    """

    def __init__(
        self,
        policy_networks: Dict[str, snt.RNNCore],
<<<<<<< HEAD
        agent_net_config: Dict[str, str],
=======
        agent_net_keys: Dict[str, str],
>>>>>>> e57a3f43
        adder: Optional[adders.ParallelAdder] = None,
        variable_client: Optional[tf2_variable_utils.VariableClient] = None,
        store_recurrent_state: bool = True,
    ):
        """Initialise the system executor

        Args:
            policy_networks (Dict[str, snt.RNNCore]): policy networks for each agent in
                the system.
<<<<<<< HEAD
            agent_net_config: (dict, optional): specifies what network each agent uses.
=======
            agent_net_keys: (dict, optional): specifies what network each agent uses.
>>>>>>> e57a3f43
                Defaults to {}.
            adder (Optional[adders.ParallelAdder], optional): adder which sends data
                to a replay buffer. Defaults to None.
            variable_client (Optional[tf2_variable_utils.VariableClient], optional):
                client to copy weights from the trainer. Defaults to None.
            store_recurrent_state (bool, optional): boolean to store the recurrent
                network hidden state. Defaults to True.
        """

        # Store these for later use.
        self._policy_networks = policy_networks
<<<<<<< HEAD
        self._agent_net_config = agent_net_config
=======
        self._agent_net_keys = agent_net_keys
>>>>>>> e57a3f43
        self._adder = adder
        self._variable_client = variable_client
        self._store_recurrent_state = store_recurrent_state
        self._states: Dict[str, Any] = {}

    @tf.function
    def _policy(
        self,
        agent: str,
        observation: types.NestedTensor,
        state: types.NestedTensor,
    ) -> Union[
        Tuple[types.NestedTensor, types.NestedTensor],
        Tuple[types.NestedTensor, types.NestedTensor, types.NestedTensor],
    ]:
        """Agent specific policy function

        Args:
            agent (str): agent id
            observation (types.NestedTensor): observation tensor received from the
                environment.
            state (types.NestedTensor): recurrent network state.

        Returns:
            Union[ Tuple[types.NestedTensor, types.NestedTensor],
                Tuple[types.NestedTensor, types.NestedTensor, types.NestedTensor], ]:
                action and new recurrent hidden state
        """

        # Add a dummy batch dimension and as a side effect convert numpy to TF.
        batched_observation = tf2_utils.add_batch_dim(observation)

        # index network either on agent type or on agent id
<<<<<<< HEAD
        agent_key = self._agent_net_config[agent]
=======
        agent_key = self._agent_net_keys[agent]
>>>>>>> e57a3f43

        # Compute the policy, conditioned on the observation.
        policy, new_state = self._policy_networks[agent_key](batched_observation, state)

        # Sample from the policy if it is stochastic.
        action = policy.sample() if isinstance(policy, tfd.Distribution) else policy

        return action, new_state

    def _update_state(self, agent: str, new_state: types.NestedArray) -> None:
        """update recurrent hidden state

        Args:
            agent (str): agent id.
            new_state (types.NestedArray): new recurrent hidden state
        """

        # Bookkeeping of recurrent states for the observe method.
        self._states[agent] = new_state

    def select_action(
        self, agent: str, observation: types.NestedArray
    ) -> types.NestedArray:
        """select an action for a single agent in the system

        Args:
            agent (str): agent id
            observation (types.NestedArray): observation tensor received from the
                environment.

        Returns:
            types.NestedArray: action and policy.
        """

        # TODO Mask actions here using observation.legal_actions
        # What happens in discrete vs cont case

        # Initialize the RNN state if necessary.
        if self._states[agent] is None:
            # index network either on agent type or on agent id
<<<<<<< HEAD
            agent_key = self._agent_net_config[agent]
=======
            agent_key = self._agent_net_keys[agent]
>>>>>>> e57a3f43
            self._states[agent] = self._policy_networks[agent_key].initial_state(1)

        # Step the recurrent policy forward given the current observation and state.
        policy_output, new_state = self._policy(
            agent, observation.observation, self._states[agent]
        )

        # Bookkeeping of recurrent states for the observe method.
        self._update_state(agent, new_state)

        # Return a numpy array with squeezed out batch dimension.
        return tf2_utils.to_numpy_squeeze(policy_output)

    def observe_first(
        self,
        timestep: dm_env.TimeStep,
        extras: Optional[Dict[str, types.NestedArray]] = {},
    ) -> None:
        """record first observed timestep from the environment

        Args:
            timestep (dm_env.TimeStep): data emitted by an environment at first step of
                interaction.
            extras (Dict[str, types.NestedArray], optional): possible extra information
                to record during the first step. Defaults to {}.
        """

        # Re-initialize the RNN state.
        for agent, _ in timestep.observation.items():
            # index network either on agent type or on agent id
<<<<<<< HEAD
            agent_key = self._agent_net_config[agent]
=======
            agent_key = self._agent_net_keys[agent]
>>>>>>> e57a3f43
            self._states[agent] = self._policy_networks[agent_key].initial_state(1)

        if self._adder is not None:
            numpy_states = {
                agent: tf2_utils.to_numpy_squeeze(_state)
                for agent, _state in self._states.items()
            }

            if extras:
                extras.update({"core_states": numpy_states})
                self._adder.add_first(timestep, extras)
            else:
                self._adder.add_first(timestep, numpy_states)

    def observe(
        self,
        actions: Dict[str, types.NestedArray],
        next_timestep: dm_env.TimeStep,
        next_extras: Optional[Dict[str, types.NestedArray]] = {},
    ) -> None:
        """record observed timestep from the environment

        Args:
            actions (Dict[str, types.NestedArray]): system agents' actions.
            next_timestep (dm_env.TimeStep): data emitted by an environment during
                interaction.
            next_extras (Dict[str, types.NestedArray], optional): possible extra
                information to record during the transition. Defaults to {}.
        """

        if not self._adder:
            return

        if not self._store_recurrent_state:
            if next_extras:
                self._adder.add(actions, next_timestep, next_extras)
            else:
                self._adder.add(actions, next_timestep)
            return

        numpy_states = {
            agent: tf2_utils.to_numpy_squeeze(_state)
            for agent, _state in self._states.items()
        }
        if next_extras:
            next_extras.update({"core_states": numpy_states})
            self._adder.add(actions, next_timestep, next_extras)
        else:
            self._adder.add(actions, next_timestep, numpy_states)

    def select_actions(
        self, observations: Dict[str, types.NestedArray]
    ) -> Union[
        Dict[str, types.NestedArray],
        Tuple[Dict[str, types.NestedArray], Dict[str, types.NestedArray]],
    ]:
        """select the actions for all agents in the system

        Args:
            observations (Dict[str, types.NestedArray]): agent observations from the
                environment.

        Returns:
            Union[ Dict[str, types.NestedArray], Tuple[Dict[str, types.NestedArray],
                Dict[str, types.NestedArray]], ]: actions for all agents in the system.
        """

        actions = {}
        for agent, observation in observations.items():
            # Step the recurrent policy forward given the current observation and state.
            actions[agent] = self.select_action(agent=agent, observation=observation)
        return actions

    def update(self, wait: bool = False) -> None:
        """update executor variables

        Args:
            wait (bool, optional): whether to stall the executor's request for new
                variables. Defaults to False.
        """

        if self._variable_client:
            self._variable_client.update(wait)


class RecurrentCommExecutor(RecurrentExecutor):
    """Generic recurrent executor with communicate."""

    def __init__(
        self,
        policy_networks: Dict[str, snt.RNNCore],
        communication_module: BaseCommunicationModule,
<<<<<<< HEAD
        agent_net_config: Dict[str, str],
=======
        agent_net_keys: Dict[str, str],
>>>>>>> e57a3f43
        adder: Optional[adders.ParallelAdder] = None,
        variable_client: Optional[tf2_variable_utils.VariableClient] = None,
        store_recurrent_state: bool = True,
    ):
        """Initialise the system executor

        Args:
            policy_networks (Dict[str, snt.RNNCore]): policy networks for each agent in
                the system.
            communication_module (BaseCommunicationModule): module for enabling
                communication protocols between agents.
<<<<<<< HEAD
            agent_net_config: (dict, optional): specifies what network each agent uses.
=======
            agent_net_keys: (dict, optional): specifies what network each agent uses.
>>>>>>> e57a3f43
                Defaults to {}.
            adder (Optional[adders.ParallelAdder], optional): adder which sends data
                to a replay buffer. Defaults to None.
            variable_client (Optional[tf2_variable_utils.VariableClient], optional):
                client to copy weights from the trainer. Defaults to None.
            store_recurrent_state (bool, optional): boolean to store the recurrent
                network hidden state. Defaults to True.
        """

        # Store these for later use.

        self._adder = adder
        self._variable_client = variable_client
        self._policy_networks = policy_networks
        self._states: Dict[str, Any] = {}
        self._messages: Dict[str, Any] = {}
        self._store_recurrent_state = store_recurrent_state
        self._communication_module = communication_module
<<<<<<< HEAD
        self._agent_net_config = agent_net_config
=======
        self._agent_net_keys = agent_net_keys
>>>>>>> e57a3f43

    def _sample_action(
        self, action_policy: types.NestedTensor, agent: str
    ) -> types.NestedTensor:
        """sample an action from an agent's policy distribution

        Args:
            action_policy (types.NestedTensor): agent policy.
            agent (str): agent id.

        Returns:
            types.NestedTensor: agent action
        """

        # Sample from the policy if it is stochastic.
        return (
            action_policy.sample()
            if isinstance(action_policy, tfd.Distribution)
            else action_policy
        )

    def _process_message(
        self, observation: types.NestedTensor, message_policy: types.NestedTensor
    ) -> types.NestedTensor:
        """process agent messages

        Args:
            observation (types.NestedTensor): observation tensor received from the
                environment.
            message_policy (types.NestedTensor): message policy.

        Returns:
            types.NestedTensor: processed message.
        """

        # Only one agent can message at each timestep
        return message_policy

    @tf.function
    def _policy(
        self,
        agent: str,
        observation: types.NestedTensor,
        state: types.NestedTensor,
        message: types.NestedTensor,
    ) -> Tuple[types.NestedTensor, types.NestedTensor, types.NestedTensor]:
        """Agent specific policy function

        Args:
            agent (str): agent id
            observation (types.NestedTensor): observation tensor received from the
                environment.
            state (types.NestedTensor): recurrent network state.
            message (types.NestedTensor): agent message.

        Returns:
            Tuple[types.NestedTensor, types.NestedTensor, types.NestedTensor]: action,
                message and new recurrent hidden state
        """

        # Add a dummy batch dimension and as a side effect convert numpy to TF.
        batched_observation = tf2_utils.add_batch_dim(observation)

        # index network either on agent type or on agent id
<<<<<<< HEAD
        agent_key = self._agent_net_config[agent]
=======
        agent_key = self._agent_net_keys[agent]
>>>>>>> e57a3f43

        # Compute the policy, conditioned on the observation.
        (action_policy, message_policy), new_state = self._policy_networks[agent_key](
            batched_observation, state, message
        )

        action = self._sample_action(action_policy, agent)

        message = self._process_message(observation, message_policy)

        return action, message, new_state

    def observe_first(
        self,
        timestep: dm_env.TimeStep,
        extras: Optional[Dict[str, types.NestedArray]] = {},
    ) -> None:
        """record first observed timestep from the environment

        Args:
            timestep (dm_env.TimeStep): data emitted by an environment at first step of
                interaction.
            extras (Dict[str, types.NestedArray], optional): possible extra information
                to record during the first step. Defaults to {}.

        Raises:
            NotImplementedError: check for extras that are 'None'.
        """

        # Re-initialize the RNN state.
        for agent, _ in timestep.observation.items():
            # index network either on agent type or on agent id
<<<<<<< HEAD
            agent_key = self._agent_net_config[agent]
=======
            agent_key = self._agent_net_keys[agent]
>>>>>>> e57a3f43
            self._states[agent] = self._policy_networks[agent_key].initial_state(1)
            self._messages[agent] = self._policy_networks[agent_key].initial_message(1)

        if self._adder is not None:
            numpy_states = {
                agent: tf2_utils.to_numpy_squeeze(_state)
                for agent, _state in self._states.items()
            }
            numpy_messages = {
                agent: tf2_utils.to_numpy_squeeze(_message)
                for agent, _message in self._messages.items()
            }
            if extras is not None:
                extras.update(
                    {
                        "core_states": numpy_states,
                        "core_messages": numpy_messages,
                    }
                )
                self._adder.add_first(timestep, extras)
            else:
                raise NotImplementedError("Why is extras None?")

    def observe(
        self,
        actions: Dict[str, types.NestedArray],
        next_timestep: dm_env.TimeStep,
        next_extras: Optional[Dict[str, types.NestedArray]] = {},
    ) -> None:
        """record observed timestep from the environment

        Args:
            actions (Dict[str, types.NestedArray]): system agents' actions.
            next_timestep (dm_env.TimeStep): data emitted by an environment during
                interaction.
            next_extras (Dict[str, types.NestedArray], optional): possible extra
                information to record during the transition. Defaults to {}.
        """

        if not self._adder:
            return

        if not self._store_recurrent_state:
            if next_extras:
                self._adder.add(actions, next_timestep, next_extras)
            else:
                self._adder.add(actions, next_timestep)
            return

        numpy_states = {
            agent: tf2_utils.to_numpy_squeeze(_state)
            for agent, _state in self._states.items()
        }
        numpy_messages = {
            agent: tf2_utils.to_numpy_squeeze(_message)
            for agent, _message in self._messages.items()
        }

        if next_extras:
            next_extras.update(
                {
                    "core_states": numpy_states,
                    "core_messages": numpy_messages,
                }
            )
            self._adder.add(actions, next_timestep, next_extras)
        else:
            next_extras = {
                "core_states": numpy_states,
                "core_messages": numpy_messages,
            }
            self._adder.add(actions, next_timestep, next_extras)

    def select_action(
        self,
        agent: str,
        observation: types.NestedArray,
    ) -> Tuple[types.NestedArray, types.NestedArray]:
        """select an action for a single agent in the system

        Args:
            agent (str): agent id
            observation (types.NestedArray): observation tensor received from the
                environment.

        Returns:
            Tuple[types.NestedArray, types.NestedArray]: agent action.
        """

        # Initialize the RNN state if necessary.
        if self._states[agent] is None:
            self._states[agent] = self._networks[agent].initial_state(1)

        message_inputs = self._communication_module.process_messages(self._messages)
        # Step the recurrent policy forward given the current observation and state.
        policy_output, message, new_state = self._policy(
            agent,
            observation.observation,
            self._states[agent],
            message_inputs[agent],
        )

        # Bookkeeping of recurrent states for the observe method.
        self._states[agent] = new_state
        self._messages[agent] = message

        # Return a numpy array with squeezed out batch dimension.
        return tf2_utils.to_numpy_squeeze(policy_output)

    def select_actions(
        self, observations: Dict[str, types.NestedArray]
    ) -> Dict[str, types.NestedArray]:
        """select the actions for all agents in the system

        Args:
            observations (Dict[str, types.NestedArray]): agent observations from the
                environment.

        Returns:
            Dict[str, types.NestedArray]: actions for all agents in the system.
        """

        actions = {}
        for agent, observation in observations.items():
            actions[agent] = self._select_action(agent, observations)
        # Return a numpy array with squeezed out batch dimension.
        return actions<|MERGE_RESOLUTION|>--- conflicted
+++ resolved
@@ -39,11 +39,7 @@
     def __init__(
         self,
         policy_networks: Dict[str, snt.Module],
-<<<<<<< HEAD
-        agent_net_config: Dict[str, str],
-=======
         agent_net_keys: Dict[str, str],
->>>>>>> e57a3f43
         adder: Optional[adders.ParallelAdder] = None,
         variable_client: Optional[tf2_variable_utils.VariableClient] = None,
     ):
@@ -52,11 +48,7 @@
         Args:
             policy_networks (Dict[str, snt.Module]): policy networks for each agent in
                 the system.
-<<<<<<< HEAD
-            agent_net_config: (dict, optional): specifies what network each agent uses.
-=======
             agent_net_keys: (dict, optional): specifies what network each agent uses.
->>>>>>> e57a3f43
                 Defaults to {}.
             adder (Optional[adders.ParallelAdder], optional): adder which sends data
                 to a replay buffer. Defaults to None.
@@ -65,11 +57,7 @@
         """
 
         # Store these for later use.
-<<<<<<< HEAD
-        self._agent_net_config = agent_net_config
-=======
         self._agent_net_keys = agent_net_keys
->>>>>>> e57a3f43
         self._policy_networks = policy_networks
         self._adder = adder
         self._variable_client = variable_client
@@ -93,11 +81,7 @@
         batched_observation = tf2_utils.add_batch_dim(observation)
 
         # index network either on agent type or on agent id
-<<<<<<< HEAD
-        agent_key = self._agent_net_config[agent]
-=======
         agent_key = self._agent_net_keys[agent]
->>>>>>> e57a3f43
 
         # Compute the policy, conditioned on the observation.
         policy = self._policy_networks[agent_key](batched_observation)
@@ -215,11 +199,7 @@
     def __init__(
         self,
         policy_networks: Dict[str, snt.RNNCore],
-<<<<<<< HEAD
-        agent_net_config: Dict[str, str],
-=======
         agent_net_keys: Dict[str, str],
->>>>>>> e57a3f43
         adder: Optional[adders.ParallelAdder] = None,
         variable_client: Optional[tf2_variable_utils.VariableClient] = None,
         store_recurrent_state: bool = True,
@@ -229,11 +209,7 @@
         Args:
             policy_networks (Dict[str, snt.RNNCore]): policy networks for each agent in
                 the system.
-<<<<<<< HEAD
-            agent_net_config: (dict, optional): specifies what network each agent uses.
-=======
             agent_net_keys: (dict, optional): specifies what network each agent uses.
->>>>>>> e57a3f43
                 Defaults to {}.
             adder (Optional[adders.ParallelAdder], optional): adder which sends data
                 to a replay buffer. Defaults to None.
@@ -245,11 +221,7 @@
 
         # Store these for later use.
         self._policy_networks = policy_networks
-<<<<<<< HEAD
-        self._agent_net_config = agent_net_config
-=======
         self._agent_net_keys = agent_net_keys
->>>>>>> e57a3f43
         self._adder = adder
         self._variable_client = variable_client
         self._store_recurrent_state = store_recurrent_state
@@ -283,11 +255,7 @@
         batched_observation = tf2_utils.add_batch_dim(observation)
 
         # index network either on agent type or on agent id
-<<<<<<< HEAD
-        agent_key = self._agent_net_config[agent]
-=======
         agent_key = self._agent_net_keys[agent]
->>>>>>> e57a3f43
 
         # Compute the policy, conditioned on the observation.
         policy, new_state = self._policy_networks[agent_key](batched_observation, state)
@@ -328,11 +296,7 @@
         # Initialize the RNN state if necessary.
         if self._states[agent] is None:
             # index network either on agent type or on agent id
-<<<<<<< HEAD
-            agent_key = self._agent_net_config[agent]
-=======
             agent_key = self._agent_net_keys[agent]
->>>>>>> e57a3f43
             self._states[agent] = self._policy_networks[agent_key].initial_state(1)
 
         # Step the recurrent policy forward given the current observation and state.
@@ -363,11 +327,7 @@
         # Re-initialize the RNN state.
         for agent, _ in timestep.observation.items():
             # index network either on agent type or on agent id
-<<<<<<< HEAD
-            agent_key = self._agent_net_config[agent]
-=======
             agent_key = self._agent_net_keys[agent]
->>>>>>> e57a3f43
             self._states[agent] = self._policy_networks[agent_key].initial_state(1)
 
         if self._adder is not None:
@@ -460,11 +420,7 @@
         self,
         policy_networks: Dict[str, snt.RNNCore],
         communication_module: BaseCommunicationModule,
-<<<<<<< HEAD
-        agent_net_config: Dict[str, str],
-=======
         agent_net_keys: Dict[str, str],
->>>>>>> e57a3f43
         adder: Optional[adders.ParallelAdder] = None,
         variable_client: Optional[tf2_variable_utils.VariableClient] = None,
         store_recurrent_state: bool = True,
@@ -476,11 +432,7 @@
                 the system.
             communication_module (BaseCommunicationModule): module for enabling
                 communication protocols between agents.
-<<<<<<< HEAD
-            agent_net_config: (dict, optional): specifies what network each agent uses.
-=======
             agent_net_keys: (dict, optional): specifies what network each agent uses.
->>>>>>> e57a3f43
                 Defaults to {}.
             adder (Optional[adders.ParallelAdder], optional): adder which sends data
                 to a replay buffer. Defaults to None.
@@ -499,11 +451,7 @@
         self._messages: Dict[str, Any] = {}
         self._store_recurrent_state = store_recurrent_state
         self._communication_module = communication_module
-<<<<<<< HEAD
-        self._agent_net_config = agent_net_config
-=======
         self._agent_net_keys = agent_net_keys
->>>>>>> e57a3f43
 
     def _sample_action(
         self, action_policy: types.NestedTensor, agent: str
@@ -568,11 +516,7 @@
         batched_observation = tf2_utils.add_batch_dim(observation)
 
         # index network either on agent type or on agent id
-<<<<<<< HEAD
-        agent_key = self._agent_net_config[agent]
-=======
         agent_key = self._agent_net_keys[agent]
->>>>>>> e57a3f43
 
         # Compute the policy, conditioned on the observation.
         (action_policy, message_policy), new_state = self._policy_networks[agent_key](
@@ -605,11 +549,7 @@
         # Re-initialize the RNN state.
         for agent, _ in timestep.observation.items():
             # index network either on agent type or on agent id
-<<<<<<< HEAD
-            agent_key = self._agent_net_config[agent]
-=======
             agent_key = self._agent_net_keys[agent]
->>>>>>> e57a3f43
             self._states[agent] = self._policy_networks[agent_key].initial_state(1)
             self._messages[agent] = self._policy_networks[agent_key].initial_message(1)
 
