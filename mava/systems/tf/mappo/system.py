# python3
# Copyright 2021 InstaDeep Ltd. All rights reserved.
#
# Licensed under the Apache License, Version 2.0 (the "License");
# you may not use this file except in compliance with the License.
# You may obtain a copy of the License at
#
#     http://www.apache.org/licenses/LICENSE-2.0
#
# Unless required by applicable law or agreed to in writing, software
# distributed under the License is distributed on an "AS IS" BASIS,
# WITHOUT WARRANTIES OR CONDITIONS OF ANY KIND, either express or implied.
# See the License for the specific language governing permissions and
# limitations under the License.

"""MAPPO system implementation."""

import functools
from typing import Any, Callable, Dict, List, Optional, Tuple, Type, Union

import acme
import dm_env
import launchpad as lp
import reverb
import sonnet as snt
from acme import specs as acme_specs
from acme.tf import utils as tf2_utils
from acme.utils import loggers
from dm_env import specs

import mava
from mava import specs as mava_specs
from mava.components.tf.architectures import DecentralisedValueActorCritic
from mava.environment_loop import ParallelEnvironmentLoop
from mava.systems.tf import executors
from mava.systems.tf.mappo import builder, execution, training
from mava.systems.tf.variable_sources import VariableSource as MavaVariableSource
from mava.utils import enums
from mava.utils.loggers import MavaLogger, logger_utils
from mava.utils.sort_utils import sample_new_agent_keys, sort_str_num
from mava.wrappers import DetailedPerAgentStatistics


class MAPPO:
    """MAPPO system."""

    def __init__(  # noqa
        self,
        environment_factory: Callable[[bool], dm_env.Environment],
        network_factory: Callable[[acme_specs.BoundedArray], Dict[str, snt.Module]],
        logger_factory: Callable[[str], MavaLogger] = None,
        architecture: Type[
            DecentralisedValueActorCritic
        ] = DecentralisedValueActorCritic,
        trainer_fn: Type[training.MAPPOTrainer] = training.MAPPOTrainer,
        executor_fn: Type[
            Union[execution.MAPPOFeedForwardExecutor, execution.MAPPORecurrentExecutor]
        ] = execution.MAPPOFeedForwardExecutor,
        num_executors: int = 1,
        trainer_networks: Union[
            Dict[str, List], enums.Trainer
        ] = enums.Trainer.single_trainer,
        network_sampling_setup: Union[
            List, enums.NetworkSampler
        ] = enums.NetworkSampler.fixed_agent_networks,
        environment_spec: mava_specs.MAEnvironmentSpec = None,
        shared_weights: bool = True,
        executor_variable_update_period: int = 100,
        policy_optimizer: Union[
            snt.Optimizer, Dict[str, snt.Optimizer]
        ] = snt.optimizers.Adam(learning_rate=5e-4),
        critic_optimizer: snt.Optimizer = snt.optimizers.Adam(learning_rate=1e-5),
        discount: float = 0.999,
        lambda_gae: float = 1.0,
        clipping_epsilon: float = 0.2,
        entropy_cost: float = 0.01,
        baseline_cost: float = 0.5,
        max_gradient_norm: Optional[float] = None,
        max_queue_size: int = 1000,
        batch_size: int = 32,
        sequence_length: int = 20,
        sequence_period: int = 10,
        checkpoint: bool = True,
        checkpoint_subpath: str = "~/mava/",
        checkpoint_minute_interval: int = 5,
        logger_config: Dict = {},
        train_loop_fn: Callable = ParallelEnvironmentLoop,
        eval_loop_fn: Callable = ParallelEnvironmentLoop,
        train_loop_fn_kwargs: Dict = {},
        eval_loop_fn_kwargs: Dict = {},
<<<<<<< HEAD
        termination_condition: Optional[Dict[str, int]] = None,
=======
        evaluator_interval: Optional[dict] = None,
        learning_rate_scheduler_fn: Optional[Dict[str, Callable[[int], None]]] = None,
>>>>>>> d14f111c
    ):
        """Initialise the system

        Args:
            environment_factory (Callable[[bool], dm_env.Environment]): function to
                instantiate an environment.
            network_factory (Callable[[acme_specs.BoundedArray],
                Dict[str, snt.Module]]): function to instantiate system networks.
            logger_factory (Callable[[str], MavaLogger], optional): function to
                instantiate a system logger. Defaults to None.
            architecture (Type[ DecentralisedValueActorCritic ], optional): system
                architecture, e.g. decentralised or centralised. Defaults to
                DecentralisedValueActorCritic.
            trainer_fn (Type[training.MAPPOTrainer], optional): training type
                associated with executor and architecture, e.g. centralised training.
                Defaults to training.MAPPOTrainer.
            executor_fn (Type[core.Executor], optional): executor type, e.g. feedforward
                or recurrent. Defaults to execution.MAPPOFeedForwardExecutor.
            num_executors (int, optional): number of executor processes to run in
                parallel. Defaults to 1.
            num_caches (int, optional): number of trainer node caches. Defaults to 0.
            environment_spec (mava_specs.MAEnvironmentSpec, optional): description of
                the action, observation spaces etc. for each agent in the system.
                Defaults to None.
            shared_weights (bool, optional): whether agents should share weights or not.
                When agent_net_keys are provided the value of shared_weights is ignored.
                Defaults to True.
            agent_net_keys: (dict, optional): specifies what network each agent uses.
                Defaults to {}.
            executor_variable_update_period (int, optional): number of steps before
                updating executor variables from the variable source. Defaults to 100.
            policy_optimizer (Union[ snt.Optimizer, Dict[str, snt.Optimizer] ],
                optional): optimizer(s) for updating policy networks.
                Defaults to snt.optimizers.Adam(learning_rate=5e-4).
            critic_optimizer (snt.Optimizer, optional): optimizer for updating critic
                networks. Defaults to snt.optimizers.Adam(learning_rate=1e-5).
            discount (float, optional): discount factor to use for TD updates. Defaults
                to 0.99.
            lambda_gae (float, optional): scalar determining the mix of bootstrapping
                vs further accumulation of multi-step returns at each timestep.
                Defaults to 0.99.
            clipping_epsilon (float, optional): Hyper-parameter for clipping in the
                policy objective. Defaults to 0.2.
            entropy_cost (float, optional): contribution of entropy regularization to
                the total loss. Defaults to 0.01.
            baseline_cost (float, optional): contribution of the value loss to the
                total loss. Defaults to 0.5.
            max_gradient_norm: value to specify the maximum clipping value for the
            gradient norm during optimization.
            max_queue_size (int, optional): maximum number of items in the queue.
                Defaults to 100000.
            batch_size (int, optional): sample batch size for updates. Defaults to 256.
            sequence_length (int, optional): recurrent sequence rollout length. Defaults
                to 10.
            sequence_period (int, optional): consecutive starting points for
                overlapping rollouts across a sequence. Defaults to 5.
            max_executor_steps (int, optional): maximum number of steps and executor
                can in an episode. Defaults to None.
            checkpoint (bool, optional): whether to checkpoint models. Defaults to
                False.
            checkpoint_subpath (str, optional): subdirectory specifying where to store
                checkpoints. Defaults to "~/mava/".
            checkpoint_minute_interval (int): The number of minutes to wait between
                checkpoints.
            logger_config (Dict, optional): additional configuration settings for the
                logger factory. Defaults to {}.
            train_loop_fn (Callable, optional): function to instantiate a train loop.
                Defaults to ParallelEnvironmentLoop.
            eval_loop_fn (Callable, optional): function to instantiate an evaluation
                loop. Defaults to ParallelEnvironmentLoop.
            train_loop_fn_kwargs (Dict, optional): possible keyword arguments to send
                to the training loop. Defaults to {}.
            eval_loop_fn_kwargs (Dict, optional): possible keyword arguments to send to
                the evaluation loop. Defaults to {}.
<<<<<<< HEAD
            termination_condition: An optional terminal condition can be
                provided that stops the program once the condition is
                satisfied. Available options include specifying maximum
                values for trainer_steps, trainer_walltime, evaluator_steps,
                evaluator_episodes, executor_episodes or executor_steps.
                E.g. termination_condition = {'trainer_steps': 100000}.
=======
            learning_rate_scheduler_fn: dict with two functions/classes (one for the
                policy and one for the critic optimizer), that takes in a trainer
                step t and returns the current learning rate,
                e.g. {"policy": policy_lr_schedule ,"critic": critic_lr_schedule}.
                See
                examples/debugging/simple_spread/feedforward/decentralised/run_maddpg_lr_schedule.py
                for an example.
            evaluator_interval: An optional condition that is used to
                evaluate/test system performance after [evaluator_interval]
                condition has been met. If None, evaluation will
                happen at every timestep.
                E.g. to evaluate a system after every 100 executor episodes,
                evaluator_interval = {"executor_episodes": 100}.
>>>>>>> d14f111c
        """

        if not environment_spec:
            environment_spec = mava_specs.MAEnvironmentSpec(
                environment_factory(evaluation=False)  # type: ignore
            )

        # set default logger if no logger provided
        if not logger_factory:
            logger_factory = functools.partial(
                logger_utils.make_logger,
                directory="~/mava",
                to_terminal=True,
                time_delta=10,
            )

        # Setup agent networks and network sampling setup
        agents = sort_str_num(environment_spec.get_agent_ids())
        self._network_sampling_setup = network_sampling_setup

        if type(network_sampling_setup) is not list:
            if network_sampling_setup == enums.NetworkSampler.fixed_agent_networks:
                # if no network_sampling_setup is fixed, use shared_weights to
                # determine setup
                self._agent_net_keys = {
                    agent: "network_0" if shared_weights else f"network_{i}"
                    for i, agent in enumerate(agents)
                }
                self._network_sampling_setup = [
                    [
                        self._agent_net_keys[key]
                        for key in sort_str_num(self._agent_net_keys.keys())
                    ]
                ]
            elif network_sampling_setup == enums.NetworkSampler.random_agent_networks:
                """Create N network policies, where N is the number of agents. Randomly
                select policies from this sets for each agent at the start of a
                episode. This sampling is done with replacement so the same policy
                can be selected for more than one agent for a given episode."""
                if shared_weights:
                    raise ValueError(
                        "Shared weights cannot be used with random policy per agent"
                    )
                self._agent_net_keys = {
                    agents[i]: f"network_{i}" for i in range(len(agents))
                }
                self._network_sampling_setup = [
                    [
                        [self._agent_net_keys[key]]
                        for key in sort_str_num(self._agent_net_keys.keys())
                    ]
                ]
            else:
                raise ValueError(
                    "network_sampling_setup must be a dict or fixed_agent_networks"
                )

        else:
            # if a dictionary is provided, use network_sampling_setup to determine setup
            _, self._agent_net_keys = sample_new_agent_keys(
                agents,
                self._network_sampling_setup,  # type: ignore
            )

        # Check that the environment and agent_net_keys has the same amount of agents
        sample_length = len(self._network_sampling_setup[0])  # type: ignore
        assert len(environment_spec.get_agent_ids()) == len(self._agent_net_keys.keys())

        # Check if the samples are of the same length and that they perfectly fit
        # into the total number of agents
        assert len(self._agent_net_keys.keys()) % sample_length == 0
        for i in range(1, len(self._network_sampling_setup)):  # type: ignore
            assert len(self._network_sampling_setup[i]) == sample_length  # type: ignore

        # Get all the unique agent network keys
        all_samples = []
        for sample in self._network_sampling_setup:  # type: ignore
            all_samples.extend(sample)
        unique_net_keys = list(sort_str_num(list(set(all_samples))))

        # Create mapping from ints to networks
        net_keys_to_ids = {net_key: i for i, net_key in enumerate(unique_net_keys)}

        # Setup trainer_networks
        if type(trainer_networks) is not dict:
            if trainer_networks == enums.Trainer.single_trainer:
                self._trainer_networks = {"trainer": unique_net_keys}
            elif trainer_networks == enums.Trainer.one_trainer_per_network:
                self._trainer_networks = {
                    f"trainer_{i}": [unique_net_keys[i]]
                    for i in range(len(unique_net_keys))
                }
            else:
                raise ValueError(
                    "trainer_networks does not support this enums setting."
                )
        else:
            self._trainer_networks = trainer_networks  # type: ignore

        # Get all the unique trainer network keys
        all_trainer_net_keys = []
        for trainer_nets in self._trainer_networks.values():
            all_trainer_net_keys.extend(trainer_nets)
        unique_trainer_net_keys = sort_str_num(list(set(all_trainer_net_keys)))

        # Check that all agent_net_keys are in trainer_networks
        assert unique_net_keys == unique_trainer_net_keys
        # Setup specs for each network
        self._net_spec_keys = {}
        for i in range(len(unique_net_keys)):
            self._net_spec_keys[unique_net_keys[i]] = agents[i % len(agents)]

        # Setup table_network_config
        table_network_config = {}
        for trainer_key in self._trainer_networks.keys():
            most_matches = 0
            trainer_nets = self._trainer_networks[trainer_key]
            for sample in self._network_sampling_setup:  # type: ignore
                matches = 0
                for entry in sample:
                    if entry in trainer_nets:
                        matches += 1
                if most_matches < matches:
                    matches = most_matches
                    table_network_config[trainer_key] = sample

        self._table_network_config = table_network_config
        self._architecture = architecture
        self._environment_factory = environment_factory
        self._network_factory = network_factory
        self._logger_factory = logger_factory
        self._environment_spec = environment_spec
        self._num_exectors = num_executors
        self._checkpoint_subpath = checkpoint_subpath
        self._checkpoint = checkpoint
        self._logger_config = logger_config
        self._train_loop_fn = train_loop_fn
        self._train_loop_fn_kwargs = train_loop_fn_kwargs
        self._eval_loop_fn = eval_loop_fn
        self._eval_loop_fn_kwargs = eval_loop_fn_kwargs
<<<<<<< HEAD

        extra_specs = {}
        if issubclass(executor_fn, executors.RecurrentExecutor):
            extra_specs = self._get_extra_specs()

        int_spec = specs.DiscreteArray(len(unique_net_keys))
        agents = environment_spec.get_agent_ids()
        net_spec = {"network_keys": {agent: int_spec for agent in agents}}
        extra_specs.update(net_spec)
=======
        self._checkpoint_minute_interval = checkpoint_minute_interval
        self._evaluator_interval = evaluator_interval
>>>>>>> d14f111c

        self._builder = builder.MAPPOBuilder(
            config=builder.MAPPOConfig(
                environment_spec=environment_spec,
                agent_net_keys=self._agent_net_keys,
                executor_variable_update_period=executor_variable_update_period,
                discount=discount,
                lambda_gae=lambda_gae,
                clipping_epsilon=clipping_epsilon,
                entropy_cost=entropy_cost,
                baseline_cost=baseline_cost,
                max_gradient_norm=max_gradient_norm,
                max_queue_size=max_queue_size,
                batch_size=batch_size,
                sequence_length=sequence_length,
                sequence_period=sequence_period,
                checkpoint=checkpoint,
                policy_optimizer=policy_optimizer,
                critic_optimizer=critic_optimizer,
                checkpoint_subpath=checkpoint_subpath,
                checkpoint_minute_interval=checkpoint_minute_interval,
<<<<<<< HEAD
                trainer_networks=self._trainer_networks,
                table_network_config=table_network_config,
                num_executors=num_executors,
                network_sampling_setup=self._network_sampling_setup,  # type: ignore
                net_keys_to_ids=net_keys_to_ids,
                unique_net_keys=unique_net_keys,
                termination_condition=termination_condition,
=======
                evaluator_interval=evaluator_interval,
                learning_rate_scheduler_fn=learning_rate_scheduler_fn,
>>>>>>> d14f111c
            ),
            trainer_fn=trainer_fn,
            executor_fn=executor_fn,
            extra_specs=extra_specs,
        )

    def _get_extra_specs(self) -> Any:
        """helper to establish specs for extra information
        Returns:
            Dict[str, Any]: dictionary containing extra specs
        """

        agents = self._environment_spec.get_agent_ids()
        core_state_specs = {}
        networks = self._network_factory(  # type: ignore
            environment_spec=self._environment_spec,
            agent_net_keys=self._agent_net_keys,
        )
        for agent in agents:
            net_keys = self._agent_net_keys[agent]
            core_state_specs[agent] = (
                tf2_utils.squeeze_batch_dim(
                    networks["policies"][net_keys].initial_state(1)
                ),
            )
        return {"core_states": core_state_specs}

    def replay(self) -> Any:
        """Replay data storage.

        Returns:
            Any: replay data table built according the environment specification.
        """

        return self._builder.make_replay_tables(self._environment_spec)

    def create_system(
        self,
    ) -> Tuple[Dict[str, Dict[str, snt.Module]], Dict[str, Dict[str, snt.Module]]]:
        """Initialise the system variables from the network factory."""
        # Create the networks to optimize (online)
        networks = self._network_factory(  # type: ignore
            environment_spec=self._environment_spec,
            agent_net_keys=self._agent_net_keys,
            net_spec_keys=self._net_spec_keys,
        )

        # architecture args
        architecture_config = {
            "environment_spec": self._environment_spec,
            "observation_networks": networks["observations"],
            "policy_networks": networks["policies"],
            "critic_networks": networks["critics"],
            "agent_net_keys": self._agent_net_keys,
        }

        # net_spec_keys is only implemented for the Decentralised architectures
        if self._architecture == DecentralisedValueActorCritic:
            architecture_config["net_spec_keys"] = self._net_spec_keys

        # TODO (dries): Can net_spec_keys and network_spec be used as
        # the same thing? Can we use use one of those two instead of both.

        system = self._architecture(**architecture_config)
        networks = system.create_system()
        behaviour_networks = system.create_behaviour_policy()
        return behaviour_networks, networks

    def variable_server(self) -> MavaVariableSource:
        """Create the variable server."""
        # Create the system
        _, networks = self.create_system()
        return self._builder.make_variable_server(networks)

    def executor(
        self,
        executor_id: str,
        replay: reverb.Client,
        variable_source: acme.VariableSource,
    ) -> mava.ParallelEnvironmentLoop:
        """System executor
        Args:
            executor_id: id to identify the executor process for logging purposes.
            replay: replay data table to push data to.
            variable_source: variable server for updating
                network variables.
        Returns:
            mava.ParallelEnvironmentLoop: environment-executor loop instance.
        """

        # Create the system
        behaviour_policy_networks, networks = self.create_system()

        # Create the executor.
        executor = self._builder.make_executor(
            networks=networks,
            policy_networks=behaviour_policy_networks,
            adder=self._builder.make_adder(replay),
            variable_source=variable_source,
            evaluator=False,
        )

        # TODO (Arnu): figure out why factory function are giving type errors
        # Create the environment.
        environment = self._environment_factory(evaluation=False)  # type: ignore

        # Create executor logger
        executor_logger_config = {}
        if self._logger_config and "executor" in self._logger_config:
            executor_logger_config = self._logger_config["executor"]
        exec_logger = self._logger_factory(  # type: ignore
            f"executor_{executor_id}", **executor_logger_config
        )

        # Create the loop to connect environment and executor.
        train_loop = self._train_loop_fn(
            environment,
            executor,
            logger=exec_logger,
            **self._train_loop_fn_kwargs,
        )

        train_loop = DetailedPerAgentStatistics(train_loop)

        return train_loop

    def evaluator(
        self,
        variable_source: acme.VariableSource,
        logger: loggers.Logger = None,
    ) -> Any:
        """System evaluator (an executor process not connected to a dataset)
        Args:
            variable_source: variable server for updating
                network variables.
            logger: logger object.
        Returns:
            environment-executor evaluation loop instance for evaluating the
                performance of a system.
        """

        # Create the system
        behaviour_policy_networks, networks = self.create_system()

        # Create the agent.
        executor = self._builder.make_executor(
            # executor_id="evaluator",
            networks=networks,
            policy_networks=behaviour_policy_networks,
            variable_source=variable_source,
            evaluator=True,
        )

        # Make the environment.
        environment = self._environment_factory(evaluation=True)  # type: ignore

        # Create logger and counter.
        evaluator_logger_config = {}
        if self._logger_config and "evaluator" in self._logger_config:
            evaluator_logger_config = self._logger_config["evaluator"]
        eval_logger = self._logger_factory(  # type: ignore
            "evaluator", **evaluator_logger_config
        )

        # Create the run loop and return it.
        # Create the loop to connect environment and executor.
        eval_loop = self._eval_loop_fn(
            environment,
            executor,
            logger=eval_logger,
            **self._eval_loop_fn_kwargs,
        )

        eval_loop = DetailedPerAgentStatistics(eval_loop)
        return eval_loop

    def trainer(
        self,
        trainer_id: str,
        replay: reverb.Client,
        variable_source: MavaVariableSource,
    ) -> mava.core.Trainer:
        """System trainer
        Args:
            trainer_id: Id of the trainer being created.
            replay: replay data table to pull data from.
            variable_source: variable server for updating
                network variables.
        Returns:
            system trainer.
        """

        # create logger
        trainer_logger_config = {}
        if self._logger_config and "trainer" in self._logger_config:
            trainer_logger_config = self._logger_config["trainer"]
        trainer_logger = self._logger_factory(  # type: ignore
            trainer_id, **trainer_logger_config
        )

        # Create the system
        _, networks = self.create_system()

        dataset = self._builder.make_dataset_iterator(replay, trainer_id)

        return self._builder.make_trainer(
            networks=networks,
            trainer_networks=self._trainer_networks[trainer_id],
            trainer_table_entry=self._table_network_config[trainer_id],
            dataset=dataset,
            logger=trainer_logger,
            variable_source=variable_source,
        )

    def build(self, name: str = "maddpg") -> Any:
        """Build the distributed system as a graph program.
        Args:
            name: system name.
        Returns:
            graph program for distributed system training.
        """
        program = lp.Program(name=name)

        with program.group("replay"):
            replay = program.add_node(lp.ReverbNode(self.replay))

        with program.group("variable_server"):
            variable_server = program.add_node(lp.CourierNode(self.variable_server))

        with program.group("trainer"):
            # Add executors which pull round-robin from our variable sources.
            for trainer_id in self._trainer_networks.keys():
                program.add_node(
                    lp.CourierNode(self.trainer, trainer_id, replay, variable_server)
                )

        with program.group("evaluator"):
            program.add_node(lp.CourierNode(self.evaluator, variable_server))

        with program.group("executor"):
            # Add executors which pull round-robin from our variable sources.
            for executor_id in range(self._num_exectors):
                program.add_node(
                    lp.CourierNode(self.executor, executor_id, replay, variable_server)
                )

        return program<|MERGE_RESOLUTION|>--- conflicted
+++ resolved
@@ -88,12 +88,8 @@
         eval_loop_fn: Callable = ParallelEnvironmentLoop,
         train_loop_fn_kwargs: Dict = {},
         eval_loop_fn_kwargs: Dict = {},
-<<<<<<< HEAD
-        termination_condition: Optional[Dict[str, int]] = None,
-=======
         evaluator_interval: Optional[dict] = None,
         learning_rate_scheduler_fn: Optional[Dict[str, Callable[[int], None]]] = None,
->>>>>>> d14f111c
     ):
         """Initialise the system
 
@@ -168,14 +164,6 @@
                 to the training loop. Defaults to {}.
             eval_loop_fn_kwargs (Dict, optional): possible keyword arguments to send to
                 the evaluation loop. Defaults to {}.
-<<<<<<< HEAD
-            termination_condition: An optional terminal condition can be
-                provided that stops the program once the condition is
-                satisfied. Available options include specifying maximum
-                values for trainer_steps, trainer_walltime, evaluator_steps,
-                evaluator_episodes, executor_episodes or executor_steps.
-                E.g. termination_condition = {'trainer_steps': 100000}.
-=======
             learning_rate_scheduler_fn: dict with two functions/classes (one for the
                 policy and one for the critic optimizer), that takes in a trainer
                 step t and returns the current learning rate,
@@ -189,7 +177,6 @@
                 happen at every timestep.
                 E.g. to evaluate a system after every 100 executor episodes,
                 evaluator_interval = {"executor_episodes": 100}.
->>>>>>> d14f111c
         """
 
         if not environment_spec:
@@ -330,7 +317,6 @@
         self._train_loop_fn_kwargs = train_loop_fn_kwargs
         self._eval_loop_fn = eval_loop_fn
         self._eval_loop_fn_kwargs = eval_loop_fn_kwargs
-<<<<<<< HEAD
 
         extra_specs = {}
         if issubclass(executor_fn, executors.RecurrentExecutor):
@@ -340,10 +326,7 @@
         agents = environment_spec.get_agent_ids()
         net_spec = {"network_keys": {agent: int_spec for agent in agents}}
         extra_specs.update(net_spec)
-=======
-        self._checkpoint_minute_interval = checkpoint_minute_interval
         self._evaluator_interval = evaluator_interval
->>>>>>> d14f111c
 
         self._builder = builder.MAPPOBuilder(
             config=builder.MAPPOConfig(
@@ -365,18 +348,14 @@
                 critic_optimizer=critic_optimizer,
                 checkpoint_subpath=checkpoint_subpath,
                 checkpoint_minute_interval=checkpoint_minute_interval,
-<<<<<<< HEAD
                 trainer_networks=self._trainer_networks,
                 table_network_config=table_network_config,
                 num_executors=num_executors,
                 network_sampling_setup=self._network_sampling_setup,  # type: ignore
                 net_keys_to_ids=net_keys_to_ids,
                 unique_net_keys=unique_net_keys,
-                termination_condition=termination_condition,
-=======
                 evaluator_interval=evaluator_interval,
                 learning_rate_scheduler_fn=learning_rate_scheduler_fn,
->>>>>>> d14f111c
             ),
             trainer_fn=trainer_fn,
             executor_fn=executor_fn,
