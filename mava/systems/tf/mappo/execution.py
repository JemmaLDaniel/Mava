# python3
# Copyright 2021 InstaDeep Ltd. All rights reserved.
#
# Licensed under the Apache License, Version 2.0 (the "License");
# you may not use this file except in compliance with the License.
# You may obtain a copy of the License at
#
#     http://www.apache.org/licenses/LICENSE-2.0
#
# Unless required by applicable law or agreed to in writing, software
# distributed under the License is distributed on an "AS IS" BASIS,
# WITHOUT WARRANTIES OR CONDITIONS OF ANY KIND, either express or implied.
# See the License for the specific language governing permissions and
# limitations under the License.

"""MAPPO system executor implementation."""

from typing import Any, Dict, Optional, Tuple

import dm_env
import numpy as np
import sonnet as snt
import tensorflow as tf
import tensorflow_probability as tfp
from acme import types
from acme.tf import utils as tf2_utils
from acme.tf import variable_utils as tf2_variable_utils

from mava import adders, core

tfd = tfp.distributions


class MAPPOFeedForwardExecutor(core.Executor):
    """A feed-forward executor.
    An executor based on a feed-forward policy for each agent in the system.
    """

    def __init__(
        self,
        policy_networks: Dict[str, snt.Module],
        agent_net_config: Dict[str, str],
        adder: Optional[adders.ParallelAdder] = None,
        variable_client: Optional[tf2_variable_utils.VariableClient] = None,
    ):
        """Initialise the system executor

        Args:
<<<<<<< HEAD
          networks: the (recurrent) policy to run for each agent in the system.
          agent_net_config: specifies what network each agent uses.
          adder: the adder object to which allows to add experiences to a
            dataset/replay buffer.
          variable_client: object which allows to copy weights from the trainer copy
            of the policies to the executor copy (in case they are separate).
=======
            policy_networks (Dict[str, snt.Module]): policy networks for each agent in
                the system.
            adder (Optional[adders.ParallelAdder], optional): adder which sends data
                to a replay buffer. Defaults to None.
            variable_client (Optional[tf2_variable_utils.VariableClient], optional):
                client to copy weights from the trainer. Defaults to None.
            shared_weights (bool, optional): whether agents should share weights or not.
                Defaults to True.
>>>>>>> e236ceeb
        """

        # Store these for later use.
        self._adder = adder
        self._variable_client = variable_client
        self._policy_networks = policy_networks
        self._agent_net_config = agent_net_config
        self._prev_log_probs: Dict[str, Any] = {}

    @tf.function
    def _policy(
        self,
        agent: str,
        observation: types.NestedTensor,
    ) -> Tuple[types.NestedTensor, types.NestedTensor]:
        """Agent specific policy function

        Args:
            agent (str): agent id
            observation (types.NestedTensor): observation tensor received from the
                environment.

        Returns:
            Tuple[types.NestedTensor, types.NestedTensor]: log probabilities and action
        """

        # Index network either on agent type or on agent id.
        network_key = self._agent_net_config[agent]

        # Add a dummy batch dimension and as a side effect convert numpy to TF.
        observation = tf2_utils.add_batch_dim(observation.observation)

        # Compute the policy, conditioned on the observation.
        policy = self._policy_networks[network_key](observation)

        # Sample from the policy and compute the log likelihood.
        action = policy.sample()
        log_prob = policy.log_prob(action)

        # Cast for compatibility with reverb.
        # sample() returns a 'int32', which is a problem.
        if isinstance(policy, tfp.distributions.Categorical):
            action = tf.cast(action, "int64")

        return log_prob, action

    def select_action(
        self, agent: str, observation: types.NestedArray
    ) -> types.NestedArray:
        """select an action for a single agent in the system

        Args:
            agent (str): agent id.
            observation (types.NestedArray): observation tensor received from the
                environment.

        Returns:
            types.NestedArray: agent action
        """

        # Step the recurrent policy/value network forward
        # given the current observation and state.
        self._prev_log_probs[agent], action = self._policy(agent, observation)

        # Return a numpy array with squeezed out batch dimension.
        action = tf2_utils.to_numpy_squeeze(action)

        # TODO(Kale-ab) : Remove. This is for debugging.
        if np.isnan(action).any():
            print(
                f"Value error- Log Probs:{self._prev_log_probs[agent]} Action: {action} "  # noqa: E501
            )

        return action

    def select_actions(
        self, observations: Dict[str, types.NestedArray]
    ) -> Dict[str, types.NestedArray]:
        """select the actions for all agents in the system

        Args:
           observations (Dict[str, types.NestedArray]): agent observations from the
                environment.

        Returns:
            Dict[str, types.NestedArray]: actions and policies for all agents in
                the system.
        """

        actions = {}
        for agent, observation in observations.items():
            action = self.select_action(agent, observation)
            actions[agent] = action

        return actions

    def observe_first(
        self,
        timestep: dm_env.TimeStep,
        extras: Dict[str, types.NestedArray] = {},
    ) -> None:
        """record first observed timestep from the environment

        Args:
            timestep (dm_env.TimeStep): data emitted by an environment at first step of
                interaction.
            extras (Dict[str, types.NestedArray], optional): possible extra information
                to record during the first step. Defaults to {}.
        """

        if self._adder:
            self._adder.add_first(timestep)

    def observe(
        self,
        actions: Dict[str, types.NestedArray],
        next_timestep: dm_env.TimeStep,
        next_extras: Dict[str, types.NestedArray] = {},
    ) -> None:
        """record observed timestep from the environment

        Args:
            actions (Dict[str, types.NestedArray]): system agents' actions.
            next_timestep (dm_env.TimeStep): data emitted by an environment during
                interaction.
            next_extras (Dict[str, types.NestedArray], optional): possible extra
                information to record during the transition. Defaults to {}.
        """

        if not self._adder:
            return

        next_extras.update({"log_probs": self._prev_log_probs})

        next_extras = tf2_utils.to_numpy_squeeze(next_extras)

        self._adder.add(actions, next_timestep, next_extras)

    def update(self, wait: bool = False) -> None:
        """update executor variables

        Args:
            wait (bool, optional): whether to stall the executor's request for new
                variables. Defaults to False.
        """

        if self._variable_client:
            self._variable_client.update(wait)<|MERGE_RESOLUTION|>--- conflicted
+++ resolved
@@ -46,23 +46,13 @@
         """Initialise the system executor
 
         Args:
-<<<<<<< HEAD
-          networks: the (recurrent) policy to run for each agent in the system.
-          agent_net_config: specifies what network each agent uses.
-          adder: the adder object to which allows to add experiences to a
-            dataset/replay buffer.
-          variable_client: object which allows to copy weights from the trainer copy
-            of the policies to the executor copy (in case they are separate).
-=======
             policy_networks (Dict[str, snt.Module]): policy networks for each agent in
                 the system.
             adder (Optional[adders.ParallelAdder], optional): adder which sends data
                 to a replay buffer. Defaults to None.
             variable_client (Optional[tf2_variable_utils.VariableClient], optional):
                 client to copy weights from the trainer. Defaults to None.
-            shared_weights (bool, optional): whether agents should share weights or not.
-                Defaults to True.
->>>>>>> e236ceeb
+            agent_net_config (Dict[str, Any]): specifies what network each agent uses.
         """
 
         # Store these for later use.
