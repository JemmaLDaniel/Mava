--- conflicted
+++ resolved
@@ -39,11 +39,7 @@
     def __init__(
         self,
         policy_networks: Dict[str, snt.Module],
-<<<<<<< HEAD
-        agent_net_config: Dict[str, str],
-=======
         agent_net_keys: Dict[str, str],
->>>>>>> e57a3f43
         adder: Optional[adders.ParallelAdder] = None,
         variable_client: Optional[tf2_variable_utils.VariableClient] = None,
     ):
@@ -52,11 +48,7 @@
         Args:
             policy_networks (Dict[str, snt.Module]): policy networks for each agent in
                 the system.
-<<<<<<< HEAD
-            agent_net_config: (dict, optional): specifies what network each agent uses.
-=======
             agent_net_keys: (dict, optional): specifies what network each agent uses.
->>>>>>> e57a3f43
                 Defaults to {}.
             adder (Optional[adders.ParallelAdder], optional): adder which sends data
                 to a replay buffer. Defaults to None.
@@ -68,11 +60,7 @@
         self._adder = adder
         self._variable_client = variable_client
         self._policy_networks = policy_networks
-<<<<<<< HEAD
-        self._agent_net_config = agent_net_config
-=======
         self._agent_net_keys = agent_net_keys
->>>>>>> e57a3f43
         self._prev_log_probs: Dict[str, Any] = {}
 
     @tf.function
@@ -93,11 +81,7 @@
         """
 
         # Index network either on agent type or on agent id.
-<<<<<<< HEAD
-        network_key = self._agent_net_config[agent]
-=======
         network_key = self._agent_net_keys[agent]
->>>>>>> e57a3f43
 
         # Add a dummy batch dimension and as a side effect convert numpy to TF.
         observation = tf2_utils.add_batch_dim(observation.observation)
