--- conflicted
+++ resolved
@@ -545,16 +545,11 @@
 
     # Calculate total timesteps.
     n_devices = len(jax.devices())
-<<<<<<< HEAD
-    config["num_updates_per_eval"] = config["num_updates"] // config["num_evaluation"]
-    steps_per_rollout = (
-=======
     config["arch"]["devices"] = jax.devices()
     config["system"]["num_updates_per_eval"] = (
         config["system"]["num_updates"] // config["arch"]["num_evaluation"]
     )
-    timesteps_per_training = (
->>>>>>> 495854f6
+    steps_per_rollout = (
         n_devices
         * config["system"]["num_updates_per_eval"]
         * config["system"]["rollout_length"]
@@ -569,11 +564,7 @@
         * config["system"]["update_batch_size"]
         * config["arch"]["num_envs"]
     )
-<<<<<<< HEAD
-    print(f"Training for {steps_per_rollout * config['num_evaluation']} timesteps...")
-=======
     pprint(config)
->>>>>>> 495854f6
 
     # Run experiment for a total number of evaluations.
     max_episode_return = jnp.float32(0.0)
@@ -622,13 +613,9 @@
         learner_state = learner_output.learner_state
 
     # Measure absolute metric.
-<<<<<<< HEAD
-    if config["absolute_metric"]:
+    if config["arch"]["absolute_metric"]:
         start_time = time.time()
 
-=======
-    if config["arch"]["absolute_metric"]:
->>>>>>> 495854f6
         rng_e, *eval_rngs = jax.random.split(rng_e, n_devices + 1)
         eval_rngs = jnp.stack(eval_rngs)
         eval_rngs = eval_rngs.reshape(n_devices, -1)
