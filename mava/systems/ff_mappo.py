# Copyright 2022 InstaDeep Ltd. All rights reserved.
#
# Licensed under the Apache License, Version 2.0 (the "License");
# you may not use this file except in compliance with the License.
# You may obtain a copy of the License at
#
#     http://www.apache.org/licenses/LICENSE-2.0
#
# Unless required by applicable law or agreed to in writing, software
# distributed under the License is distributed on an "AS IS" BASIS,
# WITHOUT WARRANTIES OR CONDITIONS OF ANY KIND, either express or implied.
# See the License for the specific language governing permissions and
# limitations under the License.
import copy
import time
from typing import Any, Dict, Tuple

import chex
import flax
import hydra
import jax
import jax.numpy as jnp
import optax
from colorama import Fore, Style
from flax.core.frozen_dict import FrozenDict
from jumanji.env import Environment
from omegaconf import DictConfig, OmegaConf
from optax._src.base import OptState
from rich.pretty import pprint

<<<<<<< HEAD
from mava import networks
from mava.evaluator import make_eval_fns
=======
from mava.evaluator import evaluator_setup
>>>>>>> ed8cf388
from mava.networks import FeedForwardActor as Actor
from mava.networks import FeedForwardCritic as Critic
from mava.types import (
    ActorApply,
    CriticApply,
    ExperimentOutput,
    LearnerFn,
    LearnerState,
    ObservationGlobalState,
    OptStates,
    Params,
    PPOTransition,
)
from mava.utils import make_env as environments
from mava.utils.checkpointing import Checkpointer
from mava.utils.jax import (
    merge_leading_dims,
    unreplicate_batch_dim,
    unreplicate_learner_state,
)
from mava.utils.logger import LogEvent, MavaLogger
from mava.utils.total_timestep_checker import check_total_timesteps
from mava.utils.training import make_learning_rate
from mava.wrappers.episode_metrics import get_final_step_metrics


def get_learner_fn(
    env: Environment,
    apply_fns: Tuple[ActorApply, CriticApply],
    update_fns: Tuple[optax.TransformUpdateFn, optax.TransformUpdateFn],
    config: DictConfig,
) -> LearnerFn[LearnerState]:
    """Get the learner function."""

    # Unpack apply and update functions.
    actor_apply_fn, critic_apply_fn = apply_fns
    actor_update_fn, critic_update_fn = update_fns

    def _update_step(learner_state: LearnerState, _: Any) -> Tuple[LearnerState, Tuple]:
        """A single update of the network.

        This function steps the environment and records the trajectory batch for
        training. It then calculates advantages and targets based on the recorded
        trajectory and updates the actor and critic networks based on the calculated
        losses.

        Args:
            learner_state (NamedTuple):
                - params (Params): The current model parameters.
                - opt_states (OptStates): The current optimizer states.
                - key (PRNGKey): The random number generator state.
                - env_state (State): The environment state.
                - last_timestep (TimeStep): The last timestep in the current trajectory.
            _ (Any): The current metrics info.
        """

        def _env_step(learner_state: LearnerState, _: Any) -> Tuple[LearnerState, PPOTransition]:
            """Step the environment."""
            params, opt_states, key, env_state, last_timestep = learner_state

            # SELECT ACTION
            key, policy_key = jax.random.split(key)
            actor_policy = actor_apply_fn(params.actor_params, last_timestep.observation)
            value = critic_apply_fn(params.critic_params, last_timestep.observation)
            action = actor_policy.sample(seed=policy_key)
            log_prob = actor_policy.log_prob(action)

            # STEP ENVIRONMENT
            env_state, timestep = jax.vmap(env.step, in_axes=(0, 0))(env_state, action)

            # LOG EPISODE METRICS
            done = jax.tree_util.tree_map(
                lambda x: jnp.repeat(x, config.system.num_agents).reshape(config.arch.num_envs, -1),
                timestep.last(),
            )
            info = timestep.extras["episode_metrics"]

            transition = PPOTransition(
                done, action, value, timestep.reward, log_prob, last_timestep.observation, info
            )
            learner_state = LearnerState(params, opt_states, key, env_state, timestep)
            return learner_state, transition

        # STEP ENVIRONMENT FOR ROLLOUT LENGTH
        learner_state, traj_batch = jax.lax.scan(
            _env_step, learner_state, None, config.system.rollout_length
        )

        # CALCULATE ADVANTAGE
        params, opt_states, key, env_state, last_timestep = learner_state
        last_val = critic_apply_fn(params.critic_params, last_timestep.observation)

        def _calculate_gae(
            traj_batch: PPOTransition, last_val: chex.Array
        ) -> Tuple[chex.Array, chex.Array]:
            """Calculate the GAE."""

            def _get_advantages(gae_and_next_value: Tuple, transition: PPOTransition) -> Tuple:
                """Calculate the GAE for a single transition."""
                gae, next_value = gae_and_next_value
                done, value, reward = (
                    transition.done,
                    transition.value,
                    transition.reward,
                )
                gamma = config.system.gamma
                delta = reward + gamma * next_value * (1 - done) - value
                gae = delta + gamma * config.system.gae_lambda * (1 - done) * gae
                return (gae, value), gae

            _, advantages = jax.lax.scan(
                _get_advantages,
                (jnp.zeros_like(last_val), last_val),
                traj_batch,
                reverse=True,
                unroll=16,
            )
            return advantages, advantages + traj_batch.value

        advantages, targets = _calculate_gae(traj_batch, last_val)

        def _update_epoch(update_state: Tuple, _: Any) -> Tuple:
            """Update the network for a single epoch."""

            def _update_minibatch(train_state: Tuple, batch_info: Tuple) -> Tuple:
                """Update the network for a single minibatch."""

                # UNPACK TRAIN STATE AND BATCH INFO
                params, opt_states = train_state
                traj_batch, advantages, targets = batch_info

                def _actor_loss_fn(
                    actor_params: FrozenDict,
                    actor_opt_state: OptState,
                    traj_batch: PPOTransition,
                    gae: chex.Array,
                ) -> Tuple:
                    """Calculate the actor loss."""
                    # RERUN NETWORK
                    actor_policy = actor_apply_fn(actor_params, traj_batch.obs)
                    log_prob = actor_policy.log_prob(traj_batch.action)

                    # CALCULATE ACTOR LOSS
                    ratio = jnp.exp(log_prob - traj_batch.log_prob)
                    gae = (gae - gae.mean()) / (gae.std() + 1e-8)
                    loss_actor1 = ratio * gae
                    loss_actor2 = (
                        jnp.clip(
                            ratio,
                            1.0 - config.system.clip_eps,
                            1.0 + config.system.clip_eps,
                        )
                        * gae
                    )
                    loss_actor = -jnp.minimum(loss_actor1, loss_actor2)
                    loss_actor = loss_actor.mean()
                    entropy = actor_policy.entropy().mean()

                    total_loss_actor = loss_actor - config.system.ent_coef * entropy
                    return total_loss_actor, (loss_actor, entropy)

                def _critic_loss_fn(
                    critic_params: FrozenDict,
                    critic_opt_state: OptState,
                    traj_batch: PPOTransition,
                    targets: chex.Array,
                ) -> Tuple:
                    """Calculate the critic loss."""
                    # RERUN NETWORK
                    value = critic_apply_fn(critic_params, traj_batch.obs)

                    # CALCULATE VALUE LOSS
                    value_pred_clipped = traj_batch.value + (value - traj_batch.value).clip(
                        -config.system.clip_eps, config.system.clip_eps
                    )
                    value_losses = jnp.square(value - targets)
                    value_losses_clipped = jnp.square(value_pred_clipped - targets)
                    value_loss = 0.5 * jnp.maximum(value_losses, value_losses_clipped).mean()

                    critic_total_loss = config.system.vf_coef * value_loss
                    return critic_total_loss, (value_loss)

                # CALCULATE ACTOR LOSS
                actor_grad_fn = jax.value_and_grad(_actor_loss_fn, has_aux=True)
                actor_loss_info, actor_grads = actor_grad_fn(
                    params.actor_params, opt_states.actor_opt_state, traj_batch, advantages
                )

                # CALCULATE CRITIC LOSS
                critic_grad_fn = jax.value_and_grad(_critic_loss_fn, has_aux=True)
                critic_loss_info, critic_grads = critic_grad_fn(
                    params.critic_params, opt_states.critic_opt_state, traj_batch, targets
                )

                # Compute the parallel mean (pmean) over the batch.
                # This calculation is inspired by the Anakin architecture demo notebook.
                # available at https://tinyurl.com/26tdzs5x
                # This pmean could be a regular mean as the batch axis is on the same device.
                actor_grads, actor_loss_info = jax.lax.pmean(
                    (actor_grads, actor_loss_info), axis_name="batch"
                )
                # pmean over devices.
                actor_grads, actor_loss_info = jax.lax.pmean(
                    (actor_grads, actor_loss_info), axis_name="device"
                )

                critic_grads, critic_loss_info = jax.lax.pmean(
                    (critic_grads, critic_loss_info), axis_name="batch"
                )
                # pmean over devices.
                critic_grads, critic_loss_info = jax.lax.pmean(
                    (critic_grads, critic_loss_info), axis_name="device"
                )

                # UPDATE ACTOR PARAMS AND OPTIMISER STATE
                actor_updates, actor_new_opt_state = actor_update_fn(
                    actor_grads, opt_states.actor_opt_state
                )
                actor_new_params = optax.apply_updates(params.actor_params, actor_updates)

                # UPDATE CRITIC PARAMS AND OPTIMISER STATE
                critic_updates, critic_new_opt_state = critic_update_fn(
                    critic_grads, opt_states.critic_opt_state
                )
                critic_new_params = optax.apply_updates(params.critic_params, critic_updates)

                new_params = Params(actor_new_params, critic_new_params)
                new_opt_state = OptStates(actor_new_opt_state, critic_new_opt_state)

                # PACK LOSS INFO
                total_loss = actor_loss_info[0] + critic_loss_info[0]
                value_loss = critic_loss_info[1]
                actor_loss = actor_loss_info[1][0]
                entropy = actor_loss_info[1][1]
                loss_info = {
                    "total_loss": total_loss,
                    "value_loss": value_loss,
                    "actor_loss": actor_loss,
                    "entropy": entropy,
                }

                return (new_params, new_opt_state), loss_info

            params, opt_states, traj_batch, advantages, targets, key = update_state
            key, shuffle_key = jax.random.split(key)

            # SHUFFLE MINIBATCHES
            batch_size = config.system.rollout_length * config.arch.num_envs
            permutation = jax.random.permutation(shuffle_key, batch_size)
            batch = (traj_batch, advantages, targets)
            batch = jax.tree_util.tree_map(lambda x: merge_leading_dims(x, 2), batch)
            shuffled_batch = jax.tree_util.tree_map(
                lambda x: jnp.take(x, permutation, axis=0), batch
            )
            minibatches = jax.tree_util.tree_map(
                lambda x: jnp.reshape(x, [config.system.num_minibatches, -1] + list(x.shape[1:])),
                shuffled_batch,
            )

            # UPDATE MINIBATCHES
            (params, opt_states), loss_info = jax.lax.scan(
                _update_minibatch, (params, opt_states), minibatches
            )

            update_state = (params, opt_states, traj_batch, advantages, targets, key)
            return update_state, loss_info

        update_state = (params, opt_states, traj_batch, advantages, targets, key)

        # UPDATE EPOCHS
        update_state, loss_info = jax.lax.scan(
            _update_epoch, update_state, None, config.system.ppo_epochs
        )

        params, opt_states, traj_batch, advantages, targets, key = update_state
        learner_state = LearnerState(params, opt_states, key, env_state, last_timestep)
        metric = traj_batch.info
        return learner_state, (metric, loss_info)

    def learner_fn(learner_state: LearnerState) -> ExperimentOutput[LearnerState]:
        """Learner function.

        This function represents the learner, it updates the network parameters
        by iteratively applying the `_update_step` function for a fixed number of
        updates. The `_update_step` function is vectorized over a batch of inputs.

        Args:
            learner_state (NamedTuple):
                - params (Params): The initial model parameters.
                - opt_states (OptStates): The initial optimizer states.
                - key (chex.PRNGKey): The random number generator state.
                - env_state (LogEnvState): The environment state.
                - timesteps (TimeStep): The initial timestep in the initial trajectory.
        """

        batched_update_step = jax.vmap(_update_step, in_axes=(0, None), axis_name="batch")

        learner_state, (episode_info, loss_info) = jax.lax.scan(
            batched_update_step, learner_state, None, config.system.num_updates_per_eval
        )
        return ExperimentOutput(
            learner_state=learner_state,
            episode_metrics=episode_info,
            train_metrics=loss_info,
        )

    return learner_fn


def learner_setup(
    env: Environment, keys: chex.Array, config: DictConfig
) -> Tuple[LearnerFn[LearnerState], Actor, LearnerState]:
    """Initialise learner_fn, network, optimiser, environment and states."""
    # Get available TPU cores.
    n_devices = len(jax.devices())

    # Get number of actions and agents.
    num_actions = int(env.action_spec().num_values[0])
    num_agents = env.action_spec().shape[0]
    config.system.num_agents = num_agents
    config.system.action_dim = num_actions

    # PRNG keys.
    key, actor_net_key, critic_net_key = keys

    # Define network and optimiser.
    actor_torso = hydra.utils.instantiate(config.network.actor_network.pre_torso)
    actor_action_head = hydra.utils.instantiate(config.network.action_head, action_dim=num_actions)
    critic_torso = hydra.utils.instantiate(config.network.critic_network.pre_torso)

    actor_network = Actor(torso=actor_torso, action_head=actor_action_head)
    critic_network = Critic(torso=critic_torso, centralised_critic=True)

    actor_lr = make_learning_rate(config.system.actor_lr, config)
    critic_lr = make_learning_rate(config.system.critic_lr, config)

    actor_optim = optax.chain(
        optax.clip_by_global_norm(config.system.max_grad_norm),
        optax.adam(actor_lr, eps=1e-5),
    )
    critic_optim = optax.chain(
        optax.clip_by_global_norm(config.system.max_grad_norm),
        optax.adam(critic_lr, eps=1e-5),
    )

    # Initialise observation.
    obs = env.observation_spec().generate_value()
    # Select only obs for a single agent.
    init_x = ObservationGlobalState(
        agents_view=obs.agents_view[0],
        action_mask=obs.action_mask[0],
        global_state=obs.global_state[0],
        step_count=obs.step_count[0],
    )
    init_x = jax.tree_util.tree_map(lambda x: x[None, ...], init_x)

    # Initialise actor params and optimiser state.
    actor_params = actor_network.init(actor_net_key, init_x)
    actor_opt_state = actor_optim.init(actor_params)

    # Initialise critic params and optimiser state.
    critic_params = critic_network.init(critic_net_key, init_x)
    critic_opt_state = critic_optim.init(critic_params)

    # Pack params.
    params = Params(actor_params, critic_params)

    # Vmap network apply function over number of agents.
    vmapped_actor_network_apply_fn = jax.vmap(
        actor_network.apply,
        in_axes=(None, 1),
        out_axes=(1),
    )
    vmapped_critic_network_apply_fn = jax.vmap(
        critic_network.apply,
        in_axes=(None, 1),
        out_axes=(1),
    )

    # Pack apply and update functions.
    apply_fns = (vmapped_actor_network_apply_fn, vmapped_critic_network_apply_fn)
    update_fns = (actor_optim.update, critic_optim.update)

    # Get batched iterated update and replicate it to pmap it over cores.
    learn = get_learner_fn(env, apply_fns, update_fns, config)
    learn = jax.pmap(learn, axis_name="device")

    # Initialise environment states and timesteps: across devices and batches.
    key, *env_keys = jax.random.split(
        key, n_devices * config.system.update_batch_size * config.arch.num_envs + 1
    )
    env_states, timesteps = jax.vmap(env.reset, in_axes=(0))(
        jnp.stack(env_keys),
    )
    reshape_states = lambda x: x.reshape(
        (n_devices, config.system.update_batch_size, config.arch.num_envs) + x.shape[1:]
    )
    # (devices, update batch size, num_envs, ...)
    env_states = jax.tree_map(reshape_states, env_states)
    timesteps = jax.tree_map(reshape_states, timesteps)

    # Load model from checkpoint if specified.
    if config.logger.checkpointing.load_model:
        loaded_checkpoint = Checkpointer(
            model_name=config.logger.system_name,
            **config.logger.checkpointing.load_args,  # Other checkpoint args
        )
        # Restore the learner state from the checkpoint
        restored_params, _ = loaded_checkpoint.restore_params(input_params=params)
        # Update the params
        params = restored_params

    # Define params to be replicated across devices and batches.
    key, step_keys = jax.random.split(key)
    opt_states = OptStates(actor_opt_state, critic_opt_state)
    replicate_learner = (params, opt_states, step_keys)

    # Duplicate learner for update_batch_size.
    broadcast = lambda x: jnp.broadcast_to(x, (config.system.update_batch_size,) + x.shape)
    replicate_learner = jax.tree_map(broadcast, replicate_learner)

    # Duplicate learner across devices.
    replicate_learner = flax.jax_utils.replicate(replicate_learner, devices=jax.devices())

    # Initialise learner state.
    params, opt_states, step_keys = replicate_learner
    init_learner_state = LearnerState(params, opt_states, step_keys, env_states, timesteps)

    return learn, actor_network, init_learner_state


def run_experiment(_config: DictConfig) -> None:
    """Runs experiment."""
    config = copy.deepcopy(_config)

    n_devices = len(jax.devices())

    # Create the enviroments for train and eval.
    env, eval_env = environments.make(config=config, add_global_state=True)

    # PRNG keys.
    key, key_e, actor_net_key, critic_net_key = jax.random.split(
        jax.random.PRNGKey(config.system.seed), num=4
    )

    # Setup learner.
    learn, actor_network, learner_state = learner_setup(
        env, (key, actor_net_key, critic_net_key), config
    )

    # Setup evaluator.
    # One key per device for evaluation.
    eval_keys = jax.random.split(key_e, n_devices)
    evaluator, absolute_metric_evaluator = make_eval_fns(eval_env, actor_network, config)

    # Calculate total timesteps.
    config = check_total_timesteps(config)
    assert (
        config.system.num_updates > config.arch.num_evaluation
    ), "Number of updates per evaluation must be less than total number of updates."

    # Calculate number of updates per evaluation.
    config.system.num_updates_per_eval = config.system.num_updates // config.arch.num_evaluation
    steps_per_rollout = (
        n_devices
        * config.system.num_updates_per_eval
        * config.system.rollout_length
        * config.system.update_batch_size
        * config.arch.num_envs
    )

    # Logger setup
    logger = MavaLogger(config)
    cfg: Dict = OmegaConf.to_container(config, resolve=True)
    cfg["arch"]["devices"] = jax.devices()
    pprint(cfg)

    # Set up checkpointer
    save_checkpoint = config.logger.checkpointing.save_model
    if save_checkpoint:
        checkpointer = Checkpointer(
            metadata=config,  # Save all config as metadata in the checkpoint
            model_name=config.logger.system_name,
            **config.logger.checkpointing.save_args,  # Checkpoint args
        )

    # Run experiment for a total number of evaluations.
    max_episode_return = jnp.float32(0.0)
    best_params = None
    for eval_step in range(config.arch.num_evaluation):
        # Train.
        start_time = time.time()
        learner_output = learn(learner_state)
        jax.block_until_ready(learner_output)

        # Log the results of the training.
        elapsed_time = time.time() - start_time
        t = int(steps_per_rollout * (eval_step + 1))
        episode_metrics = get_final_step_metrics(learner_output.episode_metrics)
        episode_return = jnp.mean(episode_metrics["episode_return"])
        episode_metrics["steps_per_second"] = steps_per_rollout / elapsed_time

        # Separately log timesteps, actoring metrics and training metrics.
        logger.log({"timestep": t}, t, eval_step, LogEvent.MISC)
        logger.log(episode_metrics, t, eval_step, LogEvent.ACT)
        logger.log(learner_output.train_metrics, t, eval_step, LogEvent.TRAIN)

        # Prepare for evaluation.
        start_time = time.time()

        trained_params = unreplicate_batch_dim(learner_state.params.actor_params)
        key_e, *eval_keys = jax.random.split(key_e, n_devices + 1)
        eval_keys = jnp.stack(eval_keys)
        eval_keys = eval_keys.reshape(n_devices, -1)

        # Evaluate.
        evaluator_output = evaluator(trained_params, eval_keys)
        jax.block_until_ready(evaluator_output)

        # Log the results of the evaluation.
        elapsed_time = time.time() - start_time
        episode_return = jnp.mean(evaluator_output.episode_metrics["episode_return"])

        evaluator_output.episode_metrics["steps_per_second"] = steps_per_rollout / elapsed_time
        logger.log(evaluator_output.episode_metrics, t, eval_step, LogEvent.EVAL)

        if save_checkpoint:
            # Save checkpoint of learner state
            checkpointer.save(
                timestep=steps_per_rollout * (eval_step + 1),
                unreplicated_learner_state=unreplicate_learner_state(learner_output.learner_state),
                episode_return=episode_return,
            )

        if config.arch.absolute_metric and max_episode_return <= episode_return:
            best_params = copy.deepcopy(trained_params)
            max_episode_return = episode_return

        # Update runner state to continue training.
        learner_state = learner_output.learner_state

    # Measure absolute metric.
    if config.arch.absolute_metric:
        start_time = time.time()

        key_e, *eval_keys = jax.random.split(key_e, n_devices + 1)
        eval_keys = jnp.stack(eval_keys)
        eval_keys = eval_keys.reshape(n_devices, -1)

        evaluator_output = absolute_metric_evaluator(best_params, eval_keys)
        jax.block_until_ready(evaluator_output)

        elapsed_time = time.time() - start_time

        t = int(steps_per_rollout * (eval_step + 1))
        evaluator_output.episode_metrics["steps_per_second"] = steps_per_rollout / elapsed_time
        logger.log(evaluator_output.episode_metrics, t, eval_step, LogEvent.ABSOLUTE)

    # Stop the logger.
    logger.stop()


@hydra.main(config_path="../configs", config_name="default_ff_mappo.yaml", version_base="1.2")
def hydra_entry_point(cfg: DictConfig) -> None:
    """Experiment entry point."""
    # Allow dynamic attributes.
    OmegaConf.set_struct(cfg, False)

    # Run experiment.
    run_experiment(cfg)

    print(f"{Fore.CYAN}{Style.BRIGHT}MAPPO experiment completed{Style.RESET_ALL}")


if __name__ == "__main__":
    hydra_entry_point()<|MERGE_RESOLUTION|>--- conflicted
+++ resolved
@@ -28,12 +28,7 @@
 from optax._src.base import OptState
 from rich.pretty import pprint
 
-<<<<<<< HEAD
-from mava import networks
 from mava.evaluator import make_eval_fns
-=======
-from mava.evaluator import evaluator_setup
->>>>>>> ed8cf388
 from mava.networks import FeedForwardActor as Actor
 from mava.networks import FeedForwardCritic as Critic
 from mava.types import (
