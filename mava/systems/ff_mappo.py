# Copyright 2022 InstaDeep Ltd. All rights reserved.
#
# Licensed under the Apache License, Version 2.0 (the "License");
# you may not use this file except in compliance with the License.
# You may obtain a copy of the License at
#
#     http://www.apache.org/licenses/LICENSE-2.0
#
# Unless required by applicable law or agreed to in writing, software
# distributed under the License is distributed on an "AS IS" BASIS,
# WITHOUT WARRANTIES OR CONDITIONS OF ANY KIND, either express or implied.
# See the License for the specific language governing permissions and
# limitations under the License.
import copy
import time
from typing import Any, Dict, Tuple

import chex
import flax
import hydra
import jax
import jax.numpy as jnp
import optax
from colorama import Fore, Style
from flax.core.frozen_dict import FrozenDict
from jumanji.env import Environment
from omegaconf import DictConfig, OmegaConf
from optax._src.base import OptState
from rich.pretty import pprint

from mava import networks
from mava.evaluator import evaluator_setup
from mava.networks import FeedForwardActor as Actor
from mava.types import (
    ActorApply,
    CriticApply,
    ExperimentOutput,
    LearnerFn,
    LearnerState,
    ObservationGlobalState,
    OptStates,
    Params,
    PPOTransition,
)
from mava.utils import make_env as environments
from mava.utils.checkpointing import Checkpointer
<<<<<<< HEAD
from mava.utils.jax import merge_leading_dims
from mava.utils.logger import LogEvent, MavaLogger
=======
from mava.utils.jax import merge_leading_dims, unreplicate_learner_state
>>>>>>> 9a4c0aea
from mava.utils.total_timestep_checker import check_total_timesteps


def get_learner_fn(
    env: Environment,
    apply_fns: Tuple[ActorApply, CriticApply],
    update_fns: Tuple[optax.TransformUpdateFn, optax.TransformUpdateFn],
    config: DictConfig,
) -> LearnerFn[LearnerState]:
    """Get the learner function."""

    # Unpack apply and update functions.
    actor_apply_fn, critic_apply_fn = apply_fns
    actor_update_fn, critic_update_fn = update_fns

    def _update_step(learner_state: LearnerState, _: Any) -> Tuple[LearnerState, Tuple]:
        """A single update of the network.

        This function steps the environment and records the trajectory batch for
        training. It then calculates advantages and targets based on the recorded
        trajectory and updates the actor and critic networks based on the calculated
        losses.

        Args:
            learner_state (NamedTuple):
                - params (Params): The current model parameters.
                - opt_states (OptStates): The current optimizer states.
                - key (PRNGKey): The random number generator state.
                - env_state (State): The environment state.
                - last_timestep (TimeStep): The last timestep in the current trajectory.
            _ (Any): The current metrics info.
        """

        def _env_step(learner_state: LearnerState, _: Any) -> Tuple[LearnerState, PPOTransition]:
            """Step the environment."""
            params, opt_states, key, env_state, last_timestep = learner_state

            # SELECT ACTION
            key, policy_key = jax.random.split(key)
            actor_policy = actor_apply_fn(params.actor_params, last_timestep.observation)
            value = critic_apply_fn(params.critic_params, last_timestep.observation)
            action = actor_policy.sample(seed=policy_key)
            log_prob = actor_policy.log_prob(action)

            # STEP ENVIRONMENT
            env_state, timestep = jax.vmap(env.step, in_axes=(0, 0))(env_state, action)

            # LOG EPISODE METRICS
            done = jax.tree_util.tree_map(
                lambda x: jnp.repeat(x, config.system.num_agents).reshape(config.arch.num_envs, -1),
                timestep.last(),
            )
            info = {
                "episode_return": env_state.episode_return_info,
                "episode_length": env_state.episode_length_info,
            }

            transition = PPOTransition(
                done, action, value, timestep.reward, log_prob, last_timestep.observation, info
            )
            learner_state = LearnerState(params, opt_states, key, env_state, timestep)
            return learner_state, transition

        # STEP ENVIRONMENT FOR ROLLOUT LENGTH
        learner_state, traj_batch = jax.lax.scan(
            _env_step, learner_state, None, config.system.rollout_length
        )

        # CALCULATE ADVANTAGE
        params, opt_states, key, env_state, last_timestep = learner_state
        last_val = critic_apply_fn(params.critic_params, last_timestep.observation)

        def _calculate_gae(
            traj_batch: PPOTransition, last_val: chex.Array
        ) -> Tuple[chex.Array, chex.Array]:
            """Calculate the GAE."""

            def _get_advantages(gae_and_next_value: Tuple, transition: PPOTransition) -> Tuple:
                """Calculate the GAE for a single transition."""
                gae, next_value = gae_and_next_value
                done, value, reward = (
                    transition.done,
                    transition.value,
                    transition.reward,
                )
                gamma = config.system.gamma
                delta = reward + gamma * next_value * (1 - done) - value
                gae = delta + gamma * config.system.gae_lambda * (1 - done) * gae
                return (gae, value), gae

            _, advantages = jax.lax.scan(
                _get_advantages,
                (jnp.zeros_like(last_val), last_val),
                traj_batch,
                reverse=True,
                unroll=16,
            )
            return advantages, advantages + traj_batch.value

        advantages, targets = _calculate_gae(traj_batch, last_val)

        def _update_epoch(update_state: Tuple, _: Any) -> Tuple:
            """Update the network for a single epoch."""

            def _update_minibatch(train_state: Tuple, batch_info: Tuple) -> Tuple:
                """Update the network for a single minibatch."""

                # UNPACK TRAIN STATE AND BATCH INFO
                params, opt_states = train_state
                traj_batch, advantages, targets = batch_info

                def _actor_loss_fn(
                    actor_params: FrozenDict,
                    actor_opt_state: OptState,
                    traj_batch: PPOTransition,
                    gae: chex.Array,
                ) -> Tuple:
                    """Calculate the actor loss."""
                    # RERUN NETWORK
                    actor_policy = actor_apply_fn(actor_params, traj_batch.obs)
                    log_prob = actor_policy.log_prob(traj_batch.action)

                    # CALCULATE ACTOR LOSS
                    ratio = jnp.exp(log_prob - traj_batch.log_prob)
                    gae = (gae - gae.mean()) / (gae.std() + 1e-8)
                    loss_actor1 = ratio * gae
                    loss_actor2 = (
                        jnp.clip(
                            ratio,
                            1.0 - config.system.clip_eps,
                            1.0 + config.system.clip_eps,
                        )
                        * gae
                    )
                    loss_actor = -jnp.minimum(loss_actor1, loss_actor2)
                    loss_actor = loss_actor.mean()
                    entropy = actor_policy.entropy().mean()

                    total_loss_actor = loss_actor - config.system.ent_coef * entropy
                    return total_loss_actor, (loss_actor, entropy)

                def _critic_loss_fn(
                    critic_params: FrozenDict,
                    critic_opt_state: OptState,
                    traj_batch: PPOTransition,
                    targets: chex.Array,
                ) -> Tuple:
                    """Calculate the critic loss."""
                    # RERUN NETWORK
                    value = critic_apply_fn(critic_params, traj_batch.obs)

                    # CALCULATE VALUE LOSS
                    value_pred_clipped = traj_batch.value + (value - traj_batch.value).clip(
                        -config.system.clip_eps, config.system.clip_eps
                    )
                    value_losses = jnp.square(value - targets)
                    value_losses_clipped = jnp.square(value_pred_clipped - targets)
                    value_loss = 0.5 * jnp.maximum(value_losses, value_losses_clipped).mean()

                    critic_total_loss = config.system.vf_coef * value_loss
                    return critic_total_loss, (value_loss)

                # CALCULATE ACTOR LOSS
                actor_grad_fn = jax.value_and_grad(_actor_loss_fn, has_aux=True)
                actor_loss_info, actor_grads = actor_grad_fn(
                    params.actor_params, opt_states.actor_opt_state, traj_batch, advantages
                )

                # CALCULATE CRITIC LOSS
                critic_grad_fn = jax.value_and_grad(_critic_loss_fn, has_aux=True)
                critic_loss_info, critic_grads = critic_grad_fn(
                    params.critic_params, opt_states.critic_opt_state, traj_batch, targets
                )

                # Compute the parallel mean (pmean) over the batch.
                # This calculation is inspired by the Anakin architecture demo notebook.
                # available at https://tinyurl.com/26tdzs5x
                # This pmean could be a regular mean as the batch axis is on the same device.
                actor_grads, actor_loss_info = jax.lax.pmean(
                    (actor_grads, actor_loss_info), axis_name="batch"
                )
                # pmean over devices.
                actor_grads, actor_loss_info = jax.lax.pmean(
                    (actor_grads, actor_loss_info), axis_name="device"
                )

                critic_grads, critic_loss_info = jax.lax.pmean(
                    (critic_grads, critic_loss_info), axis_name="batch"
                )
                # pmean over devices.
                critic_grads, critic_loss_info = jax.lax.pmean(
                    (critic_grads, critic_loss_info), axis_name="device"
                )

                # UPDATE ACTOR PARAMS AND OPTIMISER STATE
                actor_updates, actor_new_opt_state = actor_update_fn(
                    actor_grads, opt_states.actor_opt_state
                )
                actor_new_params = optax.apply_updates(params.actor_params, actor_updates)

                # UPDATE CRITIC PARAMS AND OPTIMISER STATE
                critic_updates, critic_new_opt_state = critic_update_fn(
                    critic_grads, opt_states.critic_opt_state
                )
                critic_new_params = optax.apply_updates(params.critic_params, critic_updates)

                new_params = Params(actor_new_params, critic_new_params)
                new_opt_state = OptStates(actor_new_opt_state, critic_new_opt_state)

                # PACK LOSS INFO
                total_loss = actor_loss_info[0] + critic_loss_info[0]
                value_loss = critic_loss_info[1]
                actor_loss = actor_loss_info[1][0]
                entropy = actor_loss_info[1][1]
                loss_info = {
                    "total_loss": total_loss,
                    "value_loss": value_loss,
                    "actor_loss": actor_loss,
                    "entropy": entropy,
                }

                return (new_params, new_opt_state), loss_info

            params, opt_states, traj_batch, advantages, targets, key = update_state
            key, shuffle_key = jax.random.split(key)

            # SHUFFLE MINIBATCHES
            batch_size = config.system.rollout_length * config.arch.num_envs
            permutation = jax.random.permutation(shuffle_key, batch_size)
            batch = (traj_batch, advantages, targets)
            batch = jax.tree_util.tree_map(lambda x: merge_leading_dims(x, 2), batch)
            shuffled_batch = jax.tree_util.tree_map(
                lambda x: jnp.take(x, permutation, axis=0), batch
            )
            minibatches = jax.tree_util.tree_map(
                lambda x: jnp.reshape(x, [config.system.num_minibatches, -1] + list(x.shape[1:])),
                shuffled_batch,
            )

            # UPDATE MINIBATCHES
            (params, opt_states), loss_info = jax.lax.scan(
                _update_minibatch, (params, opt_states), minibatches
            )

            update_state = (params, opt_states, traj_batch, advantages, targets, key)
            return update_state, loss_info

        update_state = (params, opt_states, traj_batch, advantages, targets, key)

        # UPDATE EPOCHS
        update_state, loss_info = jax.lax.scan(
            _update_epoch, update_state, None, config.system.ppo_epochs
        )

        params, opt_states, traj_batch, advantages, targets, key = update_state
        learner_state = LearnerState(params, opt_states, key, env_state, last_timestep)
        metric = traj_batch.info
        return learner_state, (metric, loss_info)

    def learner_fn(learner_state: LearnerState) -> ExperimentOutput[LearnerState]:
        """Learner function.

        This function represents the learner, it updates the network parameters
        by iteratively applying the `_update_step` function for a fixed number of
        updates. The `_update_step` function is vectorized over a batch of inputs.

        Args:
            learner_state (NamedTuple):
                - params (Params): The initial model parameters.
                - opt_states (OptStates): The initial optimizer states.
                - key (chex.PRNGKey): The random number generator state.
                - env_state (LogEnvState): The environment state.
                - timesteps (TimeStep): The initial timestep in the initial trajectory.
        """

        batched_update_step = jax.vmap(_update_step, in_axes=(0, None), axis_name="batch")

        learner_state, (episode_info, loss_info) = jax.lax.scan(
            batched_update_step, learner_state, None, config.system.num_updates_per_eval
        )
        return ExperimentOutput(
            learner_state=learner_state,
            episode_metrics=episode_info,
            train_metrics=loss_info,
        )

    return learner_fn


def learner_setup(
    env: Environment, keys: chex.Array, config: DictConfig
) -> Tuple[LearnerFn[LearnerState], Actor, LearnerState]:
    """Initialise learner_fn, network, optimiser, environment and states."""
    # Get available TPU cores.
    n_devices = len(jax.devices())

    # Get number of actions and agents.
    num_actions = int(env.action_spec().num_values[0])
    num_agents = env.action_spec().shape[0]
    config.system.num_agents = num_agents
    config.system.num_actions = num_actions

    # PRNG keys.
    key, actor_net_key, critic_net_key = keys

    # Define network and optimiser.
    actor_network, critic_network = networks.make(
        config=config,
        network="feedforward",
        centralised_critic=True,
    )
    actor_optim = optax.chain(
        optax.clip_by_global_norm(config.system.max_grad_norm),
        optax.adam(config.system.actor_lr, eps=1e-5),
    )
    critic_optim = optax.chain(
        optax.clip_by_global_norm(config.system.max_grad_norm),
        optax.adam(config.system.critic_lr, eps=1e-5),
    )

    # Initialise observation.
    obs = env.observation_spec().generate_value()
    # Select only obs for a single agent.
    init_x = ObservationGlobalState(
        agents_view=obs.agents_view[0],
        action_mask=obs.action_mask[0],
        global_state=obs.global_state[0],
        step_count=obs.step_count[0],
    )
    init_x = jax.tree_util.tree_map(lambda x: x[None, ...], init_x)

    # Initialise actor params and optimiser state.
    actor_params = actor_network.init(actor_net_key, init_x)
    actor_opt_state = actor_optim.init(actor_params)

    # Initialise critic params and optimiser state.
    critic_params = critic_network.init(critic_net_key, init_x)
    critic_opt_state = critic_optim.init(critic_params)

    # Pack params.
    params = Params(actor_params, critic_params)

    # Vmap network apply function over number of agents.
    vmapped_actor_network_apply_fn = jax.vmap(
        actor_network.apply,
        in_axes=(None, 1),
        out_axes=(1),
    )
    vmapped_critic_network_apply_fn = jax.vmap(
        critic_network.apply,
        in_axes=(None, 1),
        out_axes=(1),
    )

    # Pack apply and update functions.
    apply_fns = (vmapped_actor_network_apply_fn, vmapped_critic_network_apply_fn)
    update_fns = (actor_optim.update, critic_optim.update)

    # Get batched iterated update and replicate it to pmap it over cores.
    learn = get_learner_fn(env, apply_fns, update_fns, config)
    learn = jax.pmap(learn, axis_name="device")

    # Initialise environment states and timesteps: across devices and batches.
    key, *env_keys = jax.random.split(
        key, n_devices * config.system.update_batch_size * config.arch.num_envs + 1
    )
    env_states, timesteps = jax.vmap(env.reset, in_axes=(0))(
        jnp.stack(env_keys),
    )
    reshape_states = lambda x: x.reshape(
        (n_devices, config.system.update_batch_size, config.arch.num_envs) + x.shape[1:]
    )
    # (devices, update batch size, num_envs, ...)
    env_states = jax.tree_map(reshape_states, env_states)
    timesteps = jax.tree_map(reshape_states, timesteps)

    # Load model from checkpoint if specified.
    if config.logger.checkpointing.load_model:
        loaded_checkpoint = Checkpointer(
            model_name=config.logger.system_name,
            **config.logger.checkpointing.load_args,  # Other checkpoint args
        )
        # Restore the learner state from the checkpoint
        restored_params, _ = loaded_checkpoint.restore_params(input_params=params)
        # Update the params
        params = restored_params

    # Define params to be replicated across devices and batches.
    key, step_keys = jax.random.split(key)
    opt_states = OptStates(actor_opt_state, critic_opt_state)
    replicate_learner = (params, opt_states, step_keys)

    # Duplicate learner for update_batch_size.
    broadcast = lambda x: jnp.broadcast_to(x, (config.system.update_batch_size,) + x.shape)
    replicate_learner = jax.tree_map(broadcast, replicate_learner)

    # Duplicate learner across devices.
    replicate_learner = flax.jax_utils.replicate(replicate_learner, devices=jax.devices())

    # Initialise learner state.
    params, opt_states, step_keys = replicate_learner
    init_learner_state = LearnerState(params, opt_states, step_keys, env_states, timesteps)

    return learn, actor_network, init_learner_state


def run_experiment(_config: DictConfig) -> None:
    """Runs experiment."""
    config = copy.deepcopy(_config)

    # Create the enviroments for train and eval.
    env, eval_env = environments.make(config=config, add_global_state=True)

    # PRNG keys.
    key, key_e, actor_net_key, critic_net_key = jax.random.split(
        jax.random.PRNGKey(config.system.seed), num=4
    )

    # Setup learner.
    learn, actor_network, learner_state = learner_setup(
        env, (key, actor_net_key, critic_net_key), config
    )

    # Setup evaluator.
    evaluator, absolute_metric_evaluator, (trained_params, eval_keys) = evaluator_setup(
        eval_env=eval_env,
        key_e=key_e,
        network=actor_network,
        params=learner_state.params.actor_params,
        config=config,
    )

    # Calculate total timesteps.
    n_devices = len(jax.devices())
    config = check_total_timesteps(config)
    assert (
        config.system.num_updates > config.arch.num_evaluation
    ), "Number of updates per evaluation must be less than total number of updates."

    # Calculate number of updates per evaluation.
    config.system.num_updates_per_eval = config.system.num_updates // config.arch.num_evaluation
    steps_per_rollout = (
        n_devices
        * config.system.num_updates_per_eval
        * config.system.rollout_length
        * config.system.update_batch_size
        * config.arch.num_envs
    )

    # Logger setup
    logger = MavaLogger(config)
    cfg: Dict = OmegaConf.to_container(config, resolve=True)
    cfg["arch"]["devices"] = jax.devices()
    pprint(cfg)

    # Set up checkpointer
    save_checkpoint = config.logger.checkpointing.save_model
    if save_checkpoint:
        checkpointer = Checkpointer(
            metadata=config,  # Save all config as metadata in the checkpoint
            model_name=config.logger.system_name,
            **config.logger.checkpointing.save_args,  # Checkpoint args
        )

    # Run experiment for a total number of evaluations.
    max_episode_return = jnp.float32(0.0)
    best_params = None
    for eval_step in range(config.arch.num_evaluation):
        # Train.
        start_time = time.time()
        learner_output = learn(learner_state)
        jax.block_until_ready(learner_output)

        # Log the results of the training.
        elapsed_time = time.time() - start_time
        t = steps_per_rollout * (eval_step + 1)
        learner_output.episode_metrics["steps_per_second"] = steps_per_rollout / elapsed_time
        learner_output.episode_metrics["timestep"] = t

        logger.log(learner_output.episode_metrics, t, eval_step, LogEvent.ACT)
        logger.log(learner_output.train_metrics, t, eval_step, LogEvent.TRAIN)

        # Prepare for evaluation.
        start_time = time.time()
        trained_params = jax.tree_util.tree_map(
            lambda x: x[:, 0, ...],
            learner_output.learner_state.params.actor_params,  # Select only actor params
        )
        key_e, *eval_keys = jax.random.split(key_e, n_devices + 1)
        eval_keys = jnp.stack(eval_keys)
        eval_keys = eval_keys.reshape(n_devices, -1)

        # Evaluate.
        evaluator_output = evaluator(trained_params, eval_keys)
        jax.block_until_ready(evaluator_output)

        # Log the results of the evaluation.
        elapsed_time = time.time() - start_time
        episode_return = jnp.mean(evaluator_output.episode_metrics["episode_return"])

        evaluator_output.episode_metrics["steps_per_second"] = steps_per_rollout / elapsed_time
        logger.log(evaluator_output.episode_metrics, t, eval_step, LogEvent.EVAL)

        if save_checkpoint:
            # Save checkpoint of learner state
            checkpointer.save(
<<<<<<< HEAD
                timestep=steps_per_rollout * (eval_step + 1),
                unreplicated_learner_state=jax_utils.unreplicate(learner_output.learner_state),
=======
                timestep=steps_per_rollout * (i + 1),
                unreplicated_learner_state=unreplicate_learner_state(learner_output.learner_state),
>>>>>>> 9a4c0aea
                episode_return=episode_return,
            )

        if config.arch.absolute_metric and max_episode_return <= episode_return:
            best_params = copy.deepcopy(trained_params)
            max_episode_return = episode_return

        # Update runner state to continue training.
        learner_state = learner_output.learner_state

    # Measure absolute metric.
    if config.arch.absolute_metric:
        start_time = time.time()

        key_e, *eval_keys = jax.random.split(key_e, n_devices + 1)
        eval_keys = jnp.stack(eval_keys)
        eval_keys = eval_keys.reshape(n_devices, -1)

        evaluator_output = absolute_metric_evaluator(best_params, eval_keys)
        jax.block_until_ready(evaluator_output)

        elapsed_time = time.time() - start_time

        t = steps_per_rollout * (eval_step + 1)
        evaluator_output.episode_metrics["steps_per_second"] = steps_per_rollout / elapsed_time
        logger.log(evaluator_output.episode_metrics, t, eval_step, LogEvent.ABSOLUTE)

    # Stop the logger.
    logger.stop()


@hydra.main(config_path="../configs", config_name="default_ff_mappo.yaml", version_base="1.2")
def hydra_entry_point(cfg: DictConfig) -> None:
    """Experiment entry point."""
    # Allow dynamic attributes.
    OmegaConf.set_struct(cfg, False)

    # Run experiment.
    run_experiment(cfg)

    print(f"{Fore.CYAN}{Style.BRIGHT}MAPPO experiment completed{Style.RESET_ALL}")


if __name__ == "__main__":
    hydra_entry_point()<|MERGE_RESOLUTION|>--- conflicted
+++ resolved
@@ -44,12 +44,8 @@
 )
 from mava.utils import make_env as environments
 from mava.utils.checkpointing import Checkpointer
-<<<<<<< HEAD
-from mava.utils.jax import merge_leading_dims
 from mava.utils.logger import LogEvent, MavaLogger
-=======
 from mava.utils.jax import merge_leading_dims, unreplicate_learner_state
->>>>>>> 9a4c0aea
 from mava.utils.total_timestep_checker import check_total_timesteps
 
 
@@ -556,13 +552,8 @@
         if save_checkpoint:
             # Save checkpoint of learner state
             checkpointer.save(
-<<<<<<< HEAD
                 timestep=steps_per_rollout * (eval_step + 1),
-                unreplicated_learner_state=jax_utils.unreplicate(learner_output.learner_state),
-=======
-                timestep=steps_per_rollout * (i + 1),
                 unreplicated_learner_state=unreplicate_learner_state(learner_output.learner_state),
->>>>>>> 9a4c0aea
                 episode_return=episode_return,
             )
 
