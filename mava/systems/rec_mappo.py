# Copyright 2022 InstaDeep Ltd. All rights reserved.
#
# Licensed under the Apache License, Version 2.0 (the "License");
# you may not use this file except in compliance with the License.
# You may obtain a copy of the License at
#
#     http://www.apache.org/licenses/LICENSE-2.0
#
# Unless required by applicable law or agreed to in writing, software
# distributed under the License is distributed on an "AS IS" BASIS,
# WITHOUT WARRANTIES OR CONDITIONS OF ANY KIND, either express or implied.
# See the License for the specific language governing permissions and
# limitations under the License.

import copy
import time
from typing import Any, Dict, Tuple

import chex
import flax
import hydra
import jax
import jax.numpy as jnp
import optax
from colorama import Fore, Style
from flax import jax_utils
from flax.core.frozen_dict import FrozenDict
from jumanji.env import Environment
from omegaconf import DictConfig, OmegaConf
from optax._src.base import OptState
from rich.pretty import pprint

from mava import networks
from mava.evaluator import evaluator_setup
from mava.logger import Logger
from mava.networks import RecurrentActor as Actor
from mava.networks import ScannedRNN
from mava.types import (
    ExperimentOutput,
    HiddenStates,
    LearnerFn,
    ObservationGlobalState,
    OptStates,
    Params,
    RecActorApply,
    RecCriticApply,
    RNNLearnerState,
    RNNPPOTransition,
)
from mava.utils import make_env as environments
from mava.utils.checkpointing import Checkpointer
from mava.utils.total_timestep_checker import check_total_timesteps


def get_learner_fn(
    env: Environment,
    apply_fns: Tuple[RecActorApply, RecCriticApply],
    update_fns: Tuple[optax.TransformUpdateFn, optax.TransformUpdateFn],
    config: DictConfig,
) -> LearnerFn[RNNLearnerState]:
    """Get the learner function."""

    actor_apply_fn, critic_apply_fn = apply_fns
    actor_update_fn, critic_update_fn = update_fns

    def _update_step(learner_state: RNNLearnerState, _: Any) -> Tuple[RNNLearnerState, Tuple]:
        """A single update of the network.

        This function steps the environment and records the trajectory batch for
        training. It then calculates advantages and targets based on the recorded
        trajectory and updates the actor and critic networks based on the calculated
        losses.

        Args:
            learner_state (NamedTuple):
                - params (Params): The current model parameters.
                - opt_states (OptStates): The current optimizer states.
                - key (PRNGKey): The random number generator state.
                - env_state (State): The environment state.
                - last_timestep (TimeStep): The last timestep in the current trajectory.
                - last_done (bool): Whether the last timestep was a terminal state.
                - hstates (HiddenStates): The hidden state of the policy and critic RNN.
            _ (Any): The current metrics info.
        """

        def _env_step(
            learner_state: RNNLearnerState, _: Any
        ) -> Tuple[RNNLearnerState, RNNPPOTransition]:
            """Step the environment."""
            (
                params,
                opt_states,
                key,
                env_state,
                last_timestep,
                last_done,
                hstates,
            ) = learner_state

            key, policy_key = jax.random.split(key)

            # Add a batch dimension to the observation.
            batched_observation = jax.tree_util.tree_map(
                lambda x: x[jnp.newaxis, :], last_timestep.observation
            )
            ac_in = (batched_observation, last_done[:, 0][jnp.newaxis, :])

            # Run the network.
            policy_hidden_state, actor_policy = actor_apply_fn(
                params.actor_params, hstates.policy_hidden_state, ac_in
            )
            critic_hidden_state, value = critic_apply_fn(
                params.critic_params, hstates.critic_hidden_state, ac_in
            )

            # Sample action from the policy and squeeze out the batch dimension.
            action = actor_policy.sample(seed=policy_key)
            log_prob = actor_policy.log_prob(action)

            action, log_prob, value = (action.squeeze(0), log_prob.squeeze(0), value.squeeze(0))

            # Step the environment.
            env_state, timestep = jax.vmap(env.step, in_axes=(0, 0))(env_state, action)

            # log episode return and length
            done = jax.tree_util.tree_map(
                lambda x: jnp.repeat(x, config.system.num_agents).reshape(config.arch.num_envs, -1),
                timestep.last(),
            )
            info = {
                "episode_return": env_state.episode_return_info,
                "episode_length": env_state.episode_length_info,
            }

            transition = RNNPPOTransition(
                done,
                action,
                value,
                timestep.reward,
                log_prob,
                last_timestep.observation,
                policy_hidden_state,
                critic_hidden_state,
                info,
            )
            hstates = HiddenStates(policy_hidden_state, critic_hidden_state)
            learner_state = RNNLearnerState(
                params, opt_states, key, env_state, timestep, done, hstates
            )
            return learner_state, transition

        # INITIALISE RNN STATE
        initial_hstates = learner_state.hstates

        # STEP ENVIRONMENT FOR ROLLOUT LENGTH
        learner_state, traj_batch = jax.lax.scan(
            _env_step, learner_state, None, config.system.rollout_length
        )

        # CALCULATE ADVANTAGE
        (
            params,
            opt_states,
            key,
            env_state,
            last_timestep,
            last_done,
            hstates,
        ) = learner_state

        # Add a batch dimension to the observation.
        batched_last_observation = jax.tree_util.tree_map(
            lambda x: x[jnp.newaxis, :], last_timestep.observation
        )
        ac_in = (batched_last_observation, last_done[:, 0][jnp.newaxis, :])

        # Run the network.
        _, last_val = critic_apply_fn(params.critic_params, hstates.critic_hidden_state, ac_in)

        # Squeeze out the batch dimension and mask out the value of terminal states.
        last_val = last_val.squeeze(0)
        last_val = jnp.where(last_done, jnp.zeros_like(last_val), last_val)

        def _calculate_gae(
            traj_batch: RNNPPOTransition, last_val: chex.Array
        ) -> Tuple[chex.Array, chex.Array]:
            """Calculate the GAE."""

            def _get_advantages(gae_and_next_value: Tuple, transition: RNNPPOTransition) -> Tuple:
                """Calculate the GAE for a single transition."""
                gae, next_value = gae_and_next_value
                done, value, reward = (
                    transition.done,
                    transition.value,
                    transition.reward,
                )
                gamma = config.system.gamma
                delta = reward + gamma * next_value * (1 - done) - value
                gae = delta + gamma * config.system.gae_lambda * (1 - done) * gae
                return (gae, value), gae

            _, advantages = jax.lax.scan(
                _get_advantages,
                (jnp.zeros_like(last_val), last_val),
                traj_batch,
                reverse=True,
                unroll=16,
            )
            return advantages, advantages + traj_batch.value

        advantages, targets = _calculate_gae(traj_batch, last_val)

        def _update_epoch(update_state: Tuple, _: Any) -> Tuple:
            """Update the network for a single epoch."""

            def _update_minibatch(train_state: Tuple, batch_info: Tuple) -> Tuple:
                """Update the network for a single minibatch."""

                params, opt_states = train_state
                (
                    traj_batch,
                    advantages,
                    targets,
                ) = batch_info

                def _actor_loss_fn(
                    actor_params: FrozenDict,
                    actor_opt_state: OptState,
                    traj_batch: RNNPPOTransition,
                    gae: chex.Array,
                ) -> Tuple:
                    """Calculate the actor loss."""
                    # RERUN NETWORK
                    obs_and_done = (traj_batch.obs, traj_batch.done[:, :, 0])
                    _, actor_policy = actor_apply_fn(
                        actor_params, traj_batch.policy_hidden_state[0], obs_and_done
                    )
                    log_prob = actor_policy.log_prob(traj_batch.action)

                    ratio = jnp.exp(log_prob - traj_batch.log_prob)
                    gae = (gae - gae.mean()) / (gae.std() + 1e-8)
                    loss_actor1 = ratio * gae
                    loss_actor2 = (
                        jnp.clip(
                            ratio,
                            1.0 - config.system.clip_eps,
                            1.0 + config.system.clip_eps,
                        )
                        * gae
                    )
                    loss_actor = -jnp.minimum(loss_actor1, loss_actor2)
                    loss_actor = loss_actor.mean()
                    entropy = actor_policy.entropy().mean()

                    total_loss = loss_actor - config.system.ent_coef * entropy
                    return total_loss, (loss_actor, entropy)

                def _critic_loss_fn(
                    critic_params: FrozenDict,
                    critic_opt_state: OptState,
                    traj_batch: RNNPPOTransition,
                    targets: chex.Array,
                ) -> Tuple:
                    """Calculate the critic loss."""
                    # RERUN NETWORK
                    obs_and_done = (traj_batch.obs, traj_batch.done[:, :, 0])
                    _, value = critic_apply_fn(
                        critic_params, traj_batch.critic_hidden_state[0], obs_and_done
                    )

                    # CALCULATE VALUE LOSS
                    value_pred_clipped = traj_batch.value + (value - traj_batch.value).clip(
                        -config.system.clip_eps, config.system.clip_eps
                    )
                    value_losses = jnp.square(value - targets)
                    value_losses_clipped = jnp.square(value_pred_clipped - targets)
                    value_loss = 0.5 * jnp.maximum(value_losses, value_losses_clipped).mean()

                    total_loss = config.system.vf_coef * value_loss
                    return total_loss, (value_loss)

                # CALCULATE ACTOR LOSS
                actor_grad_fn = jax.value_and_grad(_actor_loss_fn, has_aux=True)
                actor_loss_info, actor_grads = actor_grad_fn(
                    params.actor_params, opt_states.actor_opt_state, traj_batch, advantages
                )

                # CALCULATE CRITIC LOSS
                critic_grad_fn = jax.value_and_grad(_critic_loss_fn, has_aux=True)
                critic_loss_info, critic_grads = critic_grad_fn(
                    params.critic_params, opt_states.critic_opt_state, traj_batch, targets
                )

                # Compute the parallel mean (pmean) over the batch.
                # This calculation is inspired by the Anakin architecture demo notebook.
                # available at https://tinyurl.com/26tdzs5x
                # This pmean could be a regular mean as the batch axis is on the same device.
                actor_grads, actor_loss_info = jax.lax.pmean(
                    (actor_grads, actor_loss_info), axis_name="batch"
                )
                # pmean over devices.
                actor_grads, actor_loss_info = jax.lax.pmean(
                    (actor_grads, actor_loss_info), axis_name="device"
                )

                critic_grads, critic_loss_info = jax.lax.pmean(
                    (critic_grads, critic_loss_info), axis_name="batch"
                )
                # pmean over devices.
                critic_grads, critic_loss_info = jax.lax.pmean(
                    (critic_grads, critic_loss_info), axis_name="device"
                )

                # UPDATE ACTOR PARAMS AND OPTIMISER STATE
                actor_updates, actor_new_opt_state = actor_update_fn(
                    actor_grads, opt_states.actor_opt_state
                )
                actor_new_params = optax.apply_updates(params.actor_params, actor_updates)

                # UPDATE CRITIC PARAMS AND OPTIMISER STATE
                critic_updates, critic_new_opt_state = critic_update_fn(
                    critic_grads, opt_states.critic_opt_state
                )
                critic_new_params = optax.apply_updates(params.critic_params, critic_updates)

                new_params = Params(actor_new_params, critic_new_params)
                new_opt_state = OptStates(actor_new_opt_state, critic_new_opt_state)

                # PACK LOSS INFO
                total_loss = actor_loss_info[0] + critic_loss_info[0]
                value_loss = critic_loss_info[1]
                actor_loss = actor_loss_info[1][0]
                entropy = actor_loss_info[1][1]
                loss_info = (
                    total_loss,
                    (value_loss, actor_loss, entropy),
                )

                return (new_params, new_opt_state), loss_info

            (
                params,
                opt_states,
                init_hstates,
                traj_batch,
                advantages,
                targets,
                key,
            ) = update_state
<<<<<<< HEAD
            rng, shuffle_rng = jax.random.split(rng)

            # SHUFFLE MINIBATCHES
=======
            init_policy_hstate, init_critic_hstate = init_hstates
            key, shuffle_key = jax.random.split(key)

            # SHUFFLE MINIBATCHES
            permutation = jax.random.permutation(shuffle_key, config.arch.num_envs)
>>>>>>> 6589e0a5
            batch = (
                traj_batch,
                advantages,
                targets,
            )
            num_recurrent_chunks = (
                config.system.rollout_length // config.system.recurrent_chunk_size
            )
            batch = jax.tree_util.tree_map(
                lambda x: x.reshape(
                    config.system.recurrent_chunk_size,
                    config.arch.num_envs * num_recurrent_chunks,
                    *x.shape[2:],
                ),
                batch,
            )
            permutation = jax.random.permutation(
                shuffle_rng, config.arch.num_envs * num_recurrent_chunks
            )
            shuffled_batch = jax.tree_util.tree_map(
                lambda x: jnp.take(x, permutation, axis=1), batch
            )
            reshaped_batch = jax.tree_util.tree_map(
                lambda x: jnp.reshape(
                    x, (x.shape[0], config.system.num_minibatches, -1, *x.shape[2:])
                ),
                shuffled_batch,
            )
            minibatches = jax.tree_util.tree_map(lambda x: jnp.swapaxes(x, 1, 0), reshaped_batch)

            # UPDATE MINIBATCHES
            (params, opt_states), loss_info = jax.lax.scan(
                _update_minibatch, (params, opt_states), minibatches
            )

            update_state = (
                params,
                opt_states,
                init_hstates,
                traj_batch,
                advantages,
                targets,
                key,
            )
            return update_state, loss_info

        init_hstates = jax.tree_util.tree_map(lambda x: x[None, :], initial_hstates)
        update_state = (
            params,
            opt_states,
            init_hstates,
            traj_batch,
            advantages,
            targets,
            key,
        )

        # UPDATE EPOCHS
        update_state, loss_info = jax.lax.scan(
            _update_epoch, update_state, None, config.system.ppo_epochs
        )

        params, opt_states, _, traj_batch, advantages, targets, key = update_state
        learner_state = RNNLearnerState(
            params,
            opt_states,
            key,
            env_state,
            last_timestep,
            last_done,
            hstates,
        )
        metric = traj_batch.info
        return learner_state, (metric, loss_info)

    def learner_fn(learner_state: RNNLearnerState) -> ExperimentOutput[RNNLearnerState]:
        """Learner function.

        This function represents the learner, it updates the network parameters
        by iteratively applying the `_update_step` function for a fixed number of
        updates. The `_update_step` function is vectorized over a batch of inputs.

        Args:
            learner_state (NamedTuple):
                - params (Params): The initial model parameters.
                - opt_states (OptStates): The initial optimizer states.
                - key (chex.PRNGKey): The random number generator state.
                - env_state (LogEnvState): The environment state.
                - timesteps (TimeStep): The initial timestep in the initial trajectory.
                - dones (bool): Whether the initial timestep was a terminal state.
                - hstates (HiddenStates): The hidden state of the policy and critic RNN.
        """

        batched_update_step = jax.vmap(_update_step, in_axes=(0, None), axis_name="batch")

        learner_state, (metric, loss_info) = jax.lax.scan(
            batched_update_step, learner_state, None, config.system.num_updates_per_eval
        )
        total_loss, (value_loss, loss_actor, entropy) = loss_info
        return ExperimentOutput(
            learner_state=learner_state,
            episodes_info=metric,
            total_loss=total_loss,
            value_loss=value_loss,
            loss_actor=loss_actor,
            entropy=entropy,
        )

    return learner_fn


def learner_setup(
    env: Environment, keys: chex.Array, config: DictConfig
) -> Tuple[LearnerFn[RNNLearnerState], Actor, RNNLearnerState]:
    """Initialise learner_fn, network, optimiser, environment and states."""
    # Get available TPU cores.
    n_devices = len(jax.devices())

    # Get number of actions and agents.
    num_actions = int(env.action_spec().num_values[0])
    num_agents = env.action_spec().shape[0]
    config.system.num_agents = num_agents
    config.system.num_actions = num_actions

    # PRNG keys.
    key, actor_net_key, critic_net_key = keys

    # Define network and optimiser.
    actor_network, critic_network = networks.make(
        config=config, network="recurrent", centralised_critic=True
    )

    actor_optim = optax.chain(
        optax.clip_by_global_norm(config.system.max_grad_norm),
        optax.adam(config.system.actor_lr, eps=1e-5),
    )
    critic_optim = optax.chain(
        optax.clip_by_global_norm(config.system.max_grad_norm),
        optax.adam(config.system.critic_lr, eps=1e-5),
    )

    # Initialise observation: Select only obs for a single agent.
    init_obs = env.observation_spec().generate_value()

    # init_obs = jax.tree_util.tree_map(lambda x: x[0], init_obs)
    init_obs = jax.tree_util.tree_map(
        lambda x: jnp.repeat(x[jnp.newaxis, ...], config.arch.num_envs, axis=0),
        init_obs,
    )
    init_obs = jax.tree_util.tree_map(lambda x: x[None, ...], init_obs)

    # Select only a single agent
    init_done = jnp.zeros((1, config.arch.num_envs), dtype=bool)
    init_obs_single = ObservationGlobalState(
        agents_view=init_obs.agents_view[:, :, 0, :],
        action_mask=init_obs.action_mask[:, :, 0, :],
        global_state=init_obs.global_state[:, :, 0, :],
        step_count=init_obs.step_count[:, 0],
    )
    init_single = (init_obs_single, init_done)

    # Initialise hidden state.
    hidden_size = config.network.actor_network.pre_torso_layer_sizes[-1]
    init_policy_hstate = ScannedRNN.initialize_carry((config.arch.num_envs), hidden_size)
    init_critic_hstate = ScannedRNN.initialize_carry((config.arch.num_envs), hidden_size)

    # initialise params and optimiser state.
    actor_params = actor_network.init(actor_net_key, init_policy_hstate, init_single)
    actor_opt_state = actor_optim.init(actor_params)
    critic_params = critic_network.init(critic_net_key, init_critic_hstate, init_single)
    critic_opt_state = critic_optim.init(critic_params)

    # Vmap network apply function over number of agents.
    vmapped_actor_network_apply_fn = jax.vmap(
        actor_network.apply,
        in_axes=(None, 1, (2, None)),
        out_axes=(1, 2),
    )
    # Vmap network apply function over number of agents.
    vmapped_critic_network_apply_fn = jax.vmap(
        critic_network.apply,
        in_axes=(None, 1, (2, None)),
        out_axes=(1, 2),
    )

    # Get network apply functions and optimiser updates.
    apply_fns = (vmapped_actor_network_apply_fn, vmapped_critic_network_apply_fn)
    update_fns = (actor_optim.update, critic_optim.update)

    # Get batched iterated update and replicate it to pmap it over cores.
    learn = get_learner_fn(env, apply_fns, update_fns, config)
    learn = jax.pmap(learn, axis_name="device")

    # Duplicate the hidden state for each agent.
    init_policy_hstate = jnp.expand_dims(init_policy_hstate, axis=1)
    init_policy_hstate = jnp.tile(init_policy_hstate, (1, config.system.num_agents, 1))

    init_critic_hstate = jnp.expand_dims(init_critic_hstate, axis=1)
    init_critic_hstate = jnp.tile(init_critic_hstate, (1, config.system.num_agents, 1))

    # Initialise environment states and timesteps: across devices and batches.
    key, *env_keys = jax.random.split(
        key, n_devices * config.system.update_batch_size * config.arch.num_envs + 1
    )
    env_states, timesteps = jax.vmap(env.reset, in_axes=(0))(
        jnp.stack(env_keys),
    )
    reshape_states = lambda x: x.reshape(
        (n_devices, config.system.update_batch_size, config.arch.num_envs) + x.shape[1:]
    )
    # (devices, update batch size, num_envs, ...)
    env_states = jax.tree_map(reshape_states, env_states)
    timesteps = jax.tree_map(reshape_states, timesteps)

    # Define params to be replicated across devices and batches.
    dones = jnp.zeros(
        (config.arch.num_envs, config.system.num_agents),
        dtype=bool,
    )
    key, step_keys = jax.random.split(key)
    params = Params(actor_params, critic_params)
    opt_states = OptStates(actor_opt_state, critic_opt_state)
    hstates = HiddenStates(init_policy_hstate, init_critic_hstate)
    replicate_learner = (params, opt_states, hstates, step_keys, dones)

    # Duplicate learner for update_batch_size.
    broadcast = lambda x: jnp.broadcast_to(x, (config.system.update_batch_size,) + x.shape)
    replicate_learner = jax.tree_map(broadcast, replicate_learner)

    # Duplicate learner across devices.
    replicate_learner = flax.jax_utils.replicate(replicate_learner, devices=jax.devices())

    # Initialise learner state.
    params, opt_states, hstates, step_keys, dones = replicate_learner
    init_learner_state = RNNLearnerState(
        params=params,
        opt_states=opt_states,
        key=step_keys,
        env_state=env_states,
        timestep=timesteps,
        dones=dones,
        hstates=hstates,
    )
    return learn, actor_network, init_learner_state


def run_experiment(_config: DictConfig) -> None:
    """Runs experiment."""
    config = copy.deepcopy(_config)

    # Set recurrent chunk size.
    if config.system.recurrent_chunk_size is None:
        config.system.recurrent_chunk_size = config.system.rollout_length
    else:
        assert (
            config.system.rollout_length % config.system.recurrent_chunk_size == 0
        ), "Rollout length must be divisible by recurrent chunk size."

    # Create the enviroments for train and eval.
    env, eval_env = environments.make(config=config, add_global_state=True)

    # PRNG keys.
    key, key_e, actor_net_key, critic_net_key = jax.random.split(
        jax.random.PRNGKey(config.system.seed), num=4
    )

    # Setup learner.
    learn, actor_network, learner_state = learner_setup(
        env, (key, actor_net_key, critic_net_key), config
    )

    # Setup evaluator.
    evaluator, absolute_metric_evaluator, (trained_params, eval_keys) = evaluator_setup(
        eval_env=eval_env,
        key_e=key_e,
        network=actor_network,
        params=learner_state.params.actor_params,
        config=config,
        use_recurrent_net=True,
        scanned_rnn=ScannedRNN,
    )

    # Calculate total timesteps.
    n_devices = len(jax.devices())
    config = check_total_timesteps(config)
    assert (
        config.system.num_updates > config.arch.num_evaluation
    ), "Number of updates per evaluation must be less than total number of updates."

    # Calculate number of updates per evaluation.
    config.system.num_updates_per_eval = config.system.num_updates // config.arch.num_evaluation
    steps_per_rollout = (
        n_devices
        * config.system.num_updates_per_eval
        * config.system.rollout_length
        * config.system.update_batch_size
        * config.arch.num_envs
    )
    # Logger setup
    logger = Logger(config)
    cfg: Dict = OmegaConf.to_container(config, resolve=True)
    cfg["arch"]["devices"] = jax.devices()
    pprint(cfg)

    # Set up checkpointer
    save_checkpoint = config.logger.checkpointing.save_model
    if save_checkpoint:
        checkpointer = Checkpointer(
            metadata=config,  # Save all config as metadata in the checkpoint
            model_name=config.logger.system_name,
            **config.logger.checkpointing.save_args,  # Checkpoint args
        )

    if config.logger.checkpointing.load_model:
        loaded_checkpoint = Checkpointer(
            model_name=config.logger.system_name,
            **config.logger.checkpointing.load_args,  # Other checkpoint args
        )
        # Restore the learner state from the checkpoint
        learner_state_reloaded = loaded_checkpoint.restore_learner_state(
            unreplicated_input_learner_state=jax_utils.unreplicate(learner_state)
        )
        # Overwrite learner state with reloaded state, and replicate across devices.
        learner_state = jax.device_put_replicated(learner_state_reloaded, jax.devices())

    # Run experiment for a total number of evaluations.
    max_episode_return = jnp.float32(0.0)
    best_params = None
    for i in range(config.arch.num_evaluation):
        # Train.
        start_time = time.time()
        learner_output = learn(learner_state)
        jax.block_until_ready(learner_output)

        # Log the results of the training.
        elapsed_time = time.time() - start_time
        learner_output.episodes_info["steps_per_second"] = steps_per_rollout / elapsed_time
        logger.log_trainer_metrics(
            experiment_output=learner_output, t_env=steps_per_rollout * (i + 1)
        )

        # Prepare for evaluation.
        start_time = time.time()
        trained_params = jax.tree_util.tree_map(
            lambda x: x[:, 0, ...],
            learner_output.learner_state.params.actor_params,  # Select only actor params
        )
        key_e, *eval_keys = jax.random.split(key_e, n_devices + 1)
        eval_keys = jnp.stack(eval_keys)
        eval_keys = eval_keys.reshape(n_devices, -1)

        # Evaluate.
        evaluator_output = evaluator(trained_params, eval_keys)
        jax.block_until_ready(evaluator_output)

        # Log the results of the evaluation.
        elapsed_time = time.time() - start_time
        evaluator_output.episodes_info["steps_per_second"] = steps_per_rollout / elapsed_time
        episode_return = logger.log_eval_metrics(
            metrics=evaluator_output.episodes_info,
            t_env=steps_per_rollout * (i + 1),
            eval_step=i,
        )

        if save_checkpoint:
            # Save checkpoint of learner state
            checkpointer.save(
                timestep=steps_per_rollout * (i + 1),
                unreplicated_learner_state=jax_utils.unreplicate(learner_output.learner_state),
                episode_return=episode_return,
            )

        if config.arch.absolute_metric and max_episode_return <= episode_return:
            best_params = copy.deepcopy(trained_params)
            max_episode_return = episode_return

        # Update runner state to continue training.
        learner_state = learner_output.learner_state

    # Measure absolute metric.
    if config.arch.absolute_metric:
        start_time = time.time()

        key_e, *eval_keys = jax.random.split(key_e, n_devices + 1)
        eval_keys = jnp.stack(eval_keys)
        eval_keys = eval_keys.reshape(n_devices, -1)

        evaluator_output = absolute_metric_evaluator(best_params, eval_keys)
        jax.block_until_ready(evaluator_output)

        elapsed_time = time.time() - start_time
        evaluator_output.episodes_info["steps_per_second"] = steps_per_rollout / elapsed_time
        logger.log_eval_metrics(
            metrics=evaluator_output.episodes_info,
            t_env=steps_per_rollout * (i + 1),
            absolute_metric=True,
        )

    # Stop the logger.
    logger.stop()


@hydra.main(config_path="../configs", config_name="default_rec_mappo.yaml", version_base="1.2")
def hydra_entry_point(cfg: DictConfig) -> None:
    """Experiment entry point."""
    # Allow dynamic attributes.
    OmegaConf.set_struct(cfg, False)

    # Run experiment.
    run_experiment(cfg)

    print(f"{Fore.CYAN}{Style.BRIGHT}Recurrent MAPPO experiment completed{Style.RESET_ALL}")


if __name__ == "__main__":
    hydra_entry_point()<|MERGE_RESOLUTION|>--- conflicted
+++ resolved
@@ -347,17 +347,10 @@
                 targets,
                 key,
             ) = update_state
-<<<<<<< HEAD
-            rng, shuffle_rng = jax.random.split(rng)
-
-            # SHUFFLE MINIBATCHES
-=======
-            init_policy_hstate, init_critic_hstate = init_hstates
             key, shuffle_key = jax.random.split(key)
 
             # SHUFFLE MINIBATCHES
             permutation = jax.random.permutation(shuffle_key, config.arch.num_envs)
->>>>>>> 6589e0a5
             batch = (
                 traj_batch,
                 advantages,
@@ -375,7 +368,7 @@
                 batch,
             )
             permutation = jax.random.permutation(
-                shuffle_rng, config.arch.num_envs * num_recurrent_chunks
+                shuffle_key, config.arch.num_envs * num_recurrent_chunks
             )
             shuffled_batch = jax.tree_util.tree_map(
                 lambda x: jnp.take(x, permutation, axis=1), batch
