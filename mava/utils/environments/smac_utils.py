# python3
# Copyright 2021 InstaDeep Ltd. All rights reserved.
#
# Licensed under the Apache License, Version 2.0 (the "License");
# you may not use this file except in compliance with the License.
# You may obtain a copy of the License at
#
#     http://www.apache.org/licenses/LICENSE-2.0
#
# Unless required by applicable law or agreed to in writing, software
# distributed under the License is distributed on an "AS IS" BASIS,
# WITHOUT WARRANTIES OR CONDITIONS OF ANY KIND, either express or implied.
# See the License for the specific language governing permissions and
# limitations under the License.

"""Utils for SMAC environment."""
from typing import Any, Dict, Optional, Tuple

from mava.utils.jax_training_utils import set_jax_double_precision

try:
    from smac.env import StarCraft2Env

    _found_smac = True
except ModuleNotFoundError:
    _found_smac = False

from mava.wrappers import SMACWrapper
from mava.wrappers.env_preprocess_wrappers import (
    ConcatAgentIdToObservation,
    ConcatPrevActionToObservation,
    StackObservations,
)

if _found_smac:

    def make_environment(
        map_name: str = "3m",
        concat_prev_actions: bool = False,
        concat_agent_id: bool = False,
        evaluation: bool = False,
        random_seed: Optional[int] = None,
        death_masking: bool = False,
<<<<<<< HEAD
        stack_frames: int = 1,
    ) -> Any:
        """Create smac environment wrapper.
=======
    ) -> Tuple[Any, Dict[str, str]]:
        """Make a SMAC enviroment.
>>>>>>> c20232de

        Args:
            map_name: the name of the scenario
            concat_prev_actions: Concat one-hot vector of agent prev_action to obs.
            concat_agent_id: Concat one-hot vector of agent ID to obs.
            evaluation: extra param for evaluation
            random_seed: seed
            death_masking: whether to mask out agent observations once dead
            stack_frames: number of frames to stack together
        """
        # Env uses int64 action space due to the use of spac.Discrete.
        set_jax_double_precision()

        env: Any
        env = StarCraft2Env(map_name=map_name, seed=random_seed)

        env = SMACWrapper(env, death_masking=death_masking)

        if stack_frames > 1:
            env = StackObservations(env, num_frames=stack_frames)

        if concat_prev_actions:
            env = ConcatPrevActionToObservation(env)

        if concat_agent_id:
            env = ConcatAgentIdToObservation(env)

        environment_task_name = {"environment_name": "SMAC", "task_name": map_name}
        return env, environment_task_name<|MERGE_RESOLUTION|>--- conflicted
+++ resolved
@@ -41,14 +41,9 @@
         evaluation: bool = False,
         random_seed: Optional[int] = None,
         death_masking: bool = False,
-<<<<<<< HEAD
         stack_frames: int = 1,
-    ) -> Any:
-        """Create smac environment wrapper.
-=======
     ) -> Tuple[Any, Dict[str, str]]:
         """Make a SMAC enviroment.
->>>>>>> c20232de
 
         Args:
             map_name: the name of the scenario
