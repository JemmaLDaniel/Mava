import collections
from typing import Any, Dict, List, Tuple, Union

import dm_env
import numpy as np
from dm_env import specs

try:
    from pettingzoo.utils.conversions import ParallelEnv
    from pettingzoo.utils.env import AECEnv

    _has_petting_zoo = True
except ModuleNotFoundError:
    _has_petting_zoo = False
    pass
# Need to install typing_extensions since we support pre python 3.8
from typing_extensions import TypedDict

from mava import types

SeqTimestepDict = TypedDict(
    "SeqTimestepDict",
    {"timestep": dm_env.TimeStep, "action": types.Action},
)


def convert_dm_compatible_observations(
    observes: Dict[str, np.ndarray],
    dones: Dict[str, bool],
    observation_spec: types.Observation,
    env_done: bool,
    possible_agents: List,
) -> types.Observation:
    """Convert Parallel observation so it's dm_env compatible.

    Args:
        observes : observations per agent.
        dones : dones per agent.
        observation_spec : env observation spec.
        env_done : is env done.
        possible_agents : possible agents in env.

    Returns:
        a dm compatible observation.
    """
    observations: Dict[str, types.OLT] = {}
    for agent in possible_agents:

        # If we have a valid observation for this agent.
        if agent in observes:
            observation = observes[agent]
            if isinstance(observation, dict) and "action_mask" in observation:
                legals = observation["action_mask"].astype(
                    observation_spec[agent].legal_actions.dtype
                )

                # Environments like flatland can return tuples for observations
                if isinstance(observation_spec[agent].observation, tuple):
                    # Assuming tuples all have same type.
                    observation_dtype = observation_spec[agent].observation[0].dtype
                else:
                    observation_dtype = observation_spec[agent].observation.dtype
                observation = observation["observation"].astype(observation_dtype)
            else:
                # TODO Handle legal actions better for continous envs,
                # maybe have min and max for each action and clip the
                # agents actions  accordingly
                legals = np.ones(
                    observation_spec[agent].legal_actions.shape,
                    dtype=observation_spec[agent].legal_actions.dtype,
                )

        # If we have no observation, we need to use the default.
        else:
            # Handle tuple observations
            if isinstance(observation_spec[agent].observation, tuple):
                observation_spec_list = []
                for obs_spec in observation_spec[agent].observation:
                    observation_spec_list.append(
                        np.zeros(
                            obs_spec.shape,
                            dtype=obs_spec.dtype,
                        )
                    )
                observation = tuple(observation_spec_list)
            else:
                observation = np.zeros(
                    observation_spec[agent].observation.shape,
                    dtype=observation_spec[agent].observation.dtype,
                )
            legals = np.ones(
                observation_spec[agent].legal_actions.shape,
                dtype=observation_spec[agent].legal_actions.dtype,
            )
        if agent in dones:
            terminal = dones[agent]
        else:
            terminal = env_done

        observations[agent] = types.OLT(
            observation=observation,
            legal_actions=legals,
            terminal=np.asarray([terminal], dtype=np.float32),
        )
    return observations


def generate_zeros_from_spec(spec: specs.Array) -> np.ndarray:
    """Generate zeros following a specific spec.

    Args:
        spec : data spec.

    Returns:
        a numpy array with all zeros according to spec.
    """
    return np.zeros(spec.shape, spec.dtype)


<<<<<<< HEAD
def convert_np_type(dtype: np.dtype, value: Union[int, float]) -> Union[int, float]:
    """Converts value to np dtype.

    Args:
        dtype : numpy dtype.
        value : value.

    Returns:
        converted value.
    """
=======
def convert_np_type(
    dtype: Union[np.dtype, str], value: Union[int, float]
) -> Union[int, float]:
>>>>>>> 52cd450c
    return np.dtype(dtype).type(value)


def parameterized_restart(
    reward: types.Reward,
    discount: types.Discount,
    observation: types.Observation,
) -> dm_env.TimeStep:
    """Returns an initial dm.TimeStep with `step_type` set to `StepType.FIRST`.

    Differs from dm_env.restart, since reward and discount can be set to initial types.

    Args:
        reward : reward at restart.
        discount : discount at restart.
        observation : observation at restart.

    Returns:
        a dm.Timestep used for restarts.
    """
    return dm_env.TimeStep(dm_env.StepType.FIRST, reward, discount, observation)


def parameterized_termination(
    reward: types.Reward,
    discount: types.Discount,
    observation: types.Observation,
) -> dm_env.TimeStep:
    """Return a terminal dm.Timestep, with `step_type` set to `StepType.LAST`.

    Args:
        reward : reward at termination.
        discount : discount at termination.
        observation : observation at termination.

    Returns:
        a dm.Timestep used for terminal states.
    """
    return dm_env.TimeStep(dm_env.StepType.LAST, reward, discount, observation)


def broadcast_timestep_to_all_agents(
    timestep: dm_env.TimeStep, possible_agents: list
) -> dm_env.TimeStep:
    """Project single timestep to all agents."""
    parallel_timestep = dm_env.TimeStep(
        observation={agent: timestep.observation for agent in possible_agents},
        reward={agent: timestep.reward for agent in possible_agents},
        discount={agent: timestep.discount for agent in possible_agents},
        step_type=timestep.step_type,
    )

    return parallel_timestep


def convert_seq_timestep_and_actions_to_parallel(
    timesteps: Dict[str, SeqTimestepDict], possible_agents: list
) -> Tuple[dict, dm_env.TimeStep]:
    """Convert dict of seq timestep and actions to parallel"""

    step_types = [timesteps[agent]["timestep"].step_type for agent in possible_agents]
    assert all(
        x == step_types[0] for x in step_types
    ), f"Step types should be identical - {step_types} "
    parallel_timestep = dm_env.TimeStep(
        observation={
            agent: timesteps[agent]["timestep"].observation for agent in possible_agents
        },
        reward={
            agent: timesteps[agent]["timestep"].reward for agent in possible_agents
        },
        discount={
            agent: timesteps[agent]["timestep"].discount for agent in possible_agents
        },
        step_type=step_types[0],
    )

    parallel_actions = {agent: timesteps[agent]["action"] for agent in possible_agents}

    return parallel_actions, parallel_timestep


def apply_env_wrapper_preprocessors(
    environment: Any,
    env_preprocess_wrappers: List,
) -> Any:
    """Apply env preprocessors to env.

    Args:
        environment : env.
        env_preprocess_wrappers : env preprocessors.

    Returns:
        env after the preprocessors have been applied.
    """
    # Currently only supports PZ envs.
    if _has_petting_zoo and (
        isinstance(environment, ParallelEnv) or isinstance(environment, AECEnv)
    ):
        if env_preprocess_wrappers and isinstance(env_preprocess_wrappers, List):
            for (env_wrapper, params) in env_preprocess_wrappers:
                if params:
                    environment = env_wrapper(environment, **params)
                else:
                    environment = env_wrapper(environment)
    return environment


class RunningStatistics:
    """Helper class to comute running statistics such as
    the max, min, mean, variance and standard deviation of
    a specific quantity.
    """

    # The queue_size is used to estimate a moving mean and variance value.
    def __init__(self, label: str, queue_size: int = 100) -> None:

        self.queue: collections.deque = collections.deque(maxlen=queue_size)
        self._max = -float("inf")
        self._min = float("inf")

        self._mean = 0.0

        self._var = 0.0

        self._label = label

        self._raw = 0.0

    def push(self, x: float) -> None:
        self._raw = x
        self.queue.append(x)

        if x > self._max:
            self._max = x

        if x < self._min:
            self._min = x

        if len(self.queue) == 1:
            self._mean = x
            self._var = 0
        else:
            self._mean = np.mean(self.queue)
            self._var = np.var(self.queue)

    def max(self) -> float:
        return self._max

    def min(self) -> float:
        return self._min

    def mean(self) -> float:
        return self._mean

    def var(self) -> float:
        return self._var

    def std(self) -> float:
        return np.sqrt(self._var)

    def raw(self) -> float:
        return self._raw


# Adapted From https://github.com/DLR-RM/stable-baselines3/blob/237223f834fe9b8143ea24235d087c4e32addd2f/stable_baselines3/common/running_mean_std.py # noqa: E501
class RunningMeanStd(object):
    def __init__(self, epsilon: float = 1e-4, shape: Tuple[int, ...] = ()):
        """
        Calulates the running mean and std of a data stream
        https://en.wikipedia.org/wiki/Algorithms_for_calculating_variance#Parallel_algorithm
        :param epsilon: helps with arithmetic issues
        :param shape: the shape of the data stream's output
        """
        self.mean = np.zeros(shape, np.float64)
        self.var = np.ones(shape, np.float64)
        self.count = epsilon

    def update_batch(self, arr: np.ndarray) -> None:
        batch_mean = np.mean(arr, axis=0)
        batch_var = np.var(arr, axis=0)
        batch_count = arr.shape[0]
        self.update_from_moments(batch_mean, batch_var, batch_count)

    def update(self, arr: np.ndarray) -> None:
        batch_mean = np.mean(arr)
        batch_var = np.var(arr)
        batch_count = 1
        self.update_from_moments(batch_mean, batch_var, batch_count)

    def update_from_moments(
        self,
        batch_mean: np.ndarray,
        batch_var: np.ndarray,
        batch_count: int,
    ) -> None:
        delta = batch_mean - self.mean
        tot_count = self.count + batch_count

        new_mean = self.mean + delta * batch_count / tot_count
        m_a = self.var * self.count
        m_b = batch_var * batch_count
        m_2 = (
            m_a
            + m_b
            + np.square(delta) * self.count * batch_count / (self.count + batch_count)
        )
        new_var = m_2 / (self.count + batch_count)

        new_count = batch_count + self.count

        self.mean = new_mean
        self.var = new_var
        self.count = new_count<|MERGE_RESOLUTION|>--- conflicted
+++ resolved
@@ -117,7 +117,6 @@
     return np.zeros(spec.shape, spec.dtype)
 
 
-<<<<<<< HEAD
 def convert_np_type(dtype: np.dtype, value: Union[int, float]) -> Union[int, float]:
     """Converts value to np dtype.
 
@@ -128,11 +127,6 @@
     Returns:
         converted value.
     """
-=======
-def convert_np_type(
-    dtype: Union[np.dtype, str], value: Union[int, float]
-) -> Union[int, float]:
->>>>>>> 52cd450c
     return np.dtype(dtype).type(value)
 
 
