import os
<<<<<<< HEAD
from typing import Any, Callable, Dict, Iterable, List, Optional, Sequence, Tuple, Union
=======
import time
from typing import Any, Dict, Iterable, List, Optional, Sequence, Tuple, Union
>>>>>>> eba5cde4

import sonnet as snt
import tensorflow as tf
import trfl


<<<<<<< HEAD
def decay_lr_actor_critic(
    learning_rate_scheduler_fn: Optional[Dict[str, Callable[[int], None]]],
    policy_optimizers: Dict,
    critic_optimizers: Dict,
    trainer_step: int,
) -> None:
    """Function that decays lr rate in actor critic training.

    Args:
        learning_rate_scheduler_fn : dict of functions (for policy and critic networks),
            that return a learning rate at training time t.
        policy_optimizers : policy optims.
        critic_optimizers : critic optims.
        trainer_step : training time t.
    """
    if learning_rate_scheduler_fn:
        if learning_rate_scheduler_fn["policy"]:
            decay_lr(
                learning_rate_scheduler_fn["policy"], policy_optimizers, trainer_step
            )

        if learning_rate_scheduler_fn["critic"]:
            decay_lr(
                learning_rate_scheduler_fn["critic"], critic_optimizers, trainer_step
            )


def decay_lr(
    lr_schedule: Optional[Callable[[int], None]], optimizers: Dict, trainer_step: int
) -> None:
    """Funtion that decays lr of optim.

    Args:
        lr_schedule : lr schedule function/callable.
        optimizer : optim to decay.
        trainer_step : training time t.
    """
    if lr_schedule and callable(lr_schedule):
        lr = lr_schedule(trainer_step)
        for optimizer in optimizers.values():
            optimizer.learning_rate = lr
=======
def non_blocking_sleep(time_in_seconds: int) -> None:
    """Function to sleep for time_in_seconds, without hanging lp program.

    Args:
        time_in_seconds : number of seconds to sleep for.
    """
    for _ in range(time_in_seconds):
        # Do not sleep for a long period of time to avoid LaunchPad program
        # termination hangs (time.sleep is not interruptible).
        time.sleep(1)
>>>>>>> eba5cde4


def check_count_condition(condition: Optional[dict]) -> Tuple:
    """Checks if condition is valid. These conditions are used for termination
    or to run evaluators in intervals.

    Args:
        condition : a dict with a key referring to the name of a condition and the
        value referring to count of the condition that needs to be reached.
        e.g. {"executor_episodes": 100}

    Returns:
        the condition key and count.
    """

    valid_options = [
        "trainer_steps",
        "trainer_walltime",
        "evaluator_steps",
        "evaluator_episodes",
        "executor_episodes",
        "executor_steps",
    ]

    condition_key, condition_count = None, None
    if condition is not None:
        assert len(condition) == 1
        condition_key, condition_count = list(condition.items())[0]
        assert condition_key in valid_options
        assert condition_count > 0

    return condition_key, condition_count


# Checkpoint the networks.
def checkpoint_networks(system_checkpointer: Dict) -> None:
    if system_checkpointer and len(system_checkpointer.keys()) > 0:
        for network_key in system_checkpointer.keys():
            checkpointer = system_checkpointer[network_key]
            checkpointer.save()


def set_growing_gpu_memory() -> None:
    # Solve gpu mem issues.
    os.environ["TF_FORCE_GPU_ALLOW_GROWTH"] = "true"
    physical_devices = tf.config.list_physical_devices("GPU")
    if physical_devices:
        for device in physical_devices:
            tf.config.experimental.set_memory_growth(device, True)


# Map critic and polic losses to dict, grouped by agent.
def map_losses_per_agent_ac(critic_losses: Dict, policy_losses: Dict) -> Dict:
    assert len(policy_losses) > 0 and (
        len(critic_losses) == len(policy_losses)
    ), "Invalid System Checkpointer."
    logged_losses: Dict[str, Dict[str, Any]] = {}
    for agent in policy_losses.keys():
        logged_losses[agent] = {
            "critic_loss": critic_losses[agent],
            "policy_loss": policy_losses[agent],
        }

    return logged_losses


def combine_dim(inputs: Union[tf.Tensor, List, Tuple]) -> tf.Tensor:
    if isinstance(inputs, tf.Tensor):
        dims = inputs.shape[:2]
        return snt.merge_leading_dims(inputs, num_dims=2), dims
    else:
        dims = None
        return_list = []
        for tensor in inputs:
            comb_one, dims = combine_dim(tensor)
            return_list.append(comb_one)
        return return_list, dims


def extract_dim(inputs: Union[tf.Tensor, List, Tuple], dims: tf.Tensor) -> tf.Tensor:
    if isinstance(inputs, tf.Tensor):
        return tf.reshape(inputs, [dims[0], dims[1], -1])
    else:
        return [extract_dim(tensor, dims) for tensor in inputs]


# Require correct tensor ranks---as long as we have shape information
# available to check. If there isn't any, we print a warning.
def check_rank(tensors: Iterable[tf.Tensor], ranks: Sequence[int]) -> None:
    for i, (tensor, rank) in enumerate(zip(tensors, ranks)):
        if tensor.get_shape():
            trfl.assert_rank_and_shape_compatibility([tensor], rank)
        else:
            raise ValueError(
                f'Tensor "{tensor.name}", which was offered as '
                f"transformed_n_step_loss parameter {i+1}, has "
                f"no rank at construction time, so cannot verify"
                f"that it has the necessary rank of {rank}"
            )


# Safely delete object from class.
def safe_del(object_class: Any, attrname: str) -> None:
    try:
        if hasattr(object_class, attrname):
            delattr(object_class, attrname)
    except AttributeError:
        pass<|MERGE_RESOLUTION|>--- conflicted
+++ resolved
@@ -1,17 +1,12 @@
 import os
-<<<<<<< HEAD
+import time
 from typing import Any, Callable, Dict, Iterable, List, Optional, Sequence, Tuple, Union
-=======
-import time
-from typing import Any, Dict, Iterable, List, Optional, Sequence, Tuple, Union
->>>>>>> eba5cde4
 
 import sonnet as snt
 import tensorflow as tf
 import trfl
 
 
-<<<<<<< HEAD
 def decay_lr_actor_critic(
     learning_rate_scheduler_fn: Optional[Dict[str, Callable[[int], None]]],
     policy_optimizers: Dict,
@@ -53,7 +48,8 @@
         lr = lr_schedule(trainer_step)
         for optimizer in optimizers.values():
             optimizer.learning_rate = lr
-=======
+
+
 def non_blocking_sleep(time_in_seconds: int) -> None:
     """Function to sleep for time_in_seconds, without hanging lp program.
 
@@ -64,7 +60,6 @@
         # Do not sleep for a long period of time to avoid LaunchPad program
         # termination hangs (time.sleep is not interruptible).
         time.sleep(1)
->>>>>>> eba5cde4
 
 
 def check_count_condition(condition: Optional[dict]) -> Tuple:
