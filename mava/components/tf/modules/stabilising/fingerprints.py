# python3
# Copyright 2021 InstaDeep Ltd. All rights reserved.
#
# Licensed under the Apache License, Version 2.0 (the "License");
# you may not use this file except in compliance with the License.
# You may obtain a copy of the License at
#
#     http://www.apache.org/licenses/LICENSE-2.0
#
# Unless required by applicable law or agreed to in writing, software
# distributed under the License is distributed on an "AS IS" BASIS,
# WITHOUT WARRANTIES OR CONDITIONS OF ANY KIND, either express or implied.
# See the License for the specific language governing permissions and
# limitations under the License.


"""Stabilising for multi-agent RL systems"""
from typing import Dict

import sonnet as snt
import tensorflow as tf
from acme.tf import utils as tf2_utils

from mava.components.tf.architectures import DecentralisedValueActor
from mava.components.tf.modules.stabilising import BaseStabilisationModule


class FingerPrintStabalisation(BaseStabilisationModule):
    """Multi-agent stabalisation architecture."""

    def __init__(
        self,
        architecture: DecentralisedValueActor,
    ) -> None:
        self._architecture = architecture
        self._fingerprint_spec = tf.ones((2,), dtype="float32")

    def create_actor_variables_with_fingerprints(
        self,
    ) -> Dict[str, Dict[str, snt.Module]]:

        actor_networks: Dict[str, Dict[str, snt.Module]] = {
            "values": {},
            "target_values": {},
        }

        # get actor specs
        actor_obs_specs = self._architecture._get_actor_specs()

        # create policy variables for each agent
        for agent_key in self._architecture._agents:
<<<<<<< HEAD
            agent_net_key = self._architecture._agent_net_config[agent_key]
=======
            agent_net_key = self._architecture._agent_net_keys[agent_key]
>>>>>>> e57a3f43
            obs_spec = actor_obs_specs[agent_key]

            # Create variables for value and policy networks.
            tf2_utils.create_variables(
                self._architecture._value_networks[agent_net_key],
                [obs_spec, self._fingerprint_spec],
            )

            # create target value network variables
            tf2_utils.create_variables(
                self._architecture._target_value_networks[agent_net_key],
                [obs_spec, self._fingerprint_spec],
            )

        actor_networks["values"] = self._architecture._value_networks
        actor_networks["target_values"] = self._architecture._target_value_networks

        return actor_networks

    def create_system(
        self,
    ) -> Dict[str, Dict[str, snt.Module]]:
        networks = self.create_actor_variables_with_fingerprints()
        return networks<|MERGE_RESOLUTION|>--- conflicted
+++ resolved
@@ -49,11 +49,7 @@
 
         # create policy variables for each agent
         for agent_key in self._architecture._agents:
-<<<<<<< HEAD
-            agent_net_key = self._architecture._agent_net_config[agent_key]
-=======
             agent_net_key = self._architecture._agent_net_keys[agent_key]
->>>>>>> e57a3f43
             obs_spec = actor_obs_specs[agent_key]
 
             # Create variables for value and policy networks.
