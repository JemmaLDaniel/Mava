# python3
# Copyright 2021 InstaDeep Ltd. All rights reserved.
#
# Licensed under the Apache License, Version 2.0 (the "License");
# you may not use this file except in compliance with the License.
# You may obtain a copy of the License at
#
#     http://www.apache.org/licenses/LICENSE-2.0
#
# Unless required by applicable law or agreed to in writing, software
# distributed under the License is distributed on an "AS IS" BASIS,
# WITHOUT WARRANTIES OR CONDITIONS OF ANY KIND, either express or implied.
# See the License for the specific language governing permissions and
# limitations under the License.

"""Parameter server Component for Mava systems."""
import abc
import time
from dataclasses import dataclass
from typing import Any, Callable, Dict, List, Optional, Sequence, Type, Union

import numpy as np
from acme.jax import savers

from mava.callbacks import Callback
from mava.components.jax.building.networks import Networks
from mava.components.jax.component import Component
from mava.core_jax import SystemParameterServer


@dataclass
class ParameterServerConfig:
    checkpoint: bool = True
    experiment_path: str = "~/mava/"
    checkpoint_minute_interval: int = 5
    non_blocking_sleep_seconds: int = 10


class ParameterServer(Component):
    @abc.abstractmethod
    def __init__(
        self,
        config: ParameterServerConfig = ParameterServerConfig(),
    ) -> None:
        """Component defining hooks to override when creating a parameter server."""
        self.config = config

    @abc.abstractmethod
    def on_parameter_server_init_start(self, server: SystemParameterServer) -> None:
        """Register parameters and network params to track. Create checkpointer."""
        pass

    # Get
    @abc.abstractmethod
    def on_parameter_server_get_parameters(self, server: SystemParameterServer) -> None:
        """Fetch the parameters from the server specified in the store."""
        pass

    # Set
    @abc.abstractmethod
    def on_parameter_server_set_parameters(self, server: SystemParameterServer) -> None:
        """Set the parameters in the server to the values specified in the store."""
        pass

    # Add
    @abc.abstractmethod
    def on_parameter_server_add_to_parameters(
        self, server: SystemParameterServer
    ) -> None:
        """Increment the server parameters by the amount specified in the store."""
        pass

    # Save variables using checkpointer
    @abc.abstractmethod
    def on_parameter_server_run_loop(self, server: SystemParameterServer) -> None:
        """Intermittently checkpoint the server parameters."""
        pass

    @staticmethod
    def name() -> str:
        """Static method that returns component name."""
        return "parameter_server"

    @staticmethod
    def config_class() -> Optional[Callable]:
        """Config class used for Component.

        Returns:
            config class/dataclass for Component.
        """
        return ParameterServerConfig

    @staticmethod
    def required_components() -> List[Type[Callback]]:
        """List of other Components required in the system for this Component to function.

        Networks required to set up server.store.network_factory.

        Returns:
            List of required component classes.
        """
        return [Networks]


class DefaultParameterServer(ParameterServer):
    def __init__(
        self,
        config: ParameterServerConfig = ParameterServerConfig(),
    ) -> None:
        """Default Mava parameter server.

        Registers count parameters and network params for tracking.
        Creates the checkpointer.
        Handles the getting, setting, and adding of parameters.
        Handles periodic checkpointing of parameters.

        Args:
            config: ParameterServerConfig.
        """
        self.config = config

    def on_parameter_server_init_start(self, server: SystemParameterServer) -> None:
        """Register parameters and network params to track. Create checkpointer.

        Args:
            server: SystemParameterServer.

        Returns:
            None.
        """
        networks = server.store.network_factory()

        # Create parameters
        server.store.parameters = {
            "trainer_steps": np.zeros(1, dtype=np.int32),
            "trainer_walltime": np.zeros(1, dtype=np.float32),
            "evaluator_steps": np.zeros(1, dtype=np.int32),
            "evaluator_episodes": np.zeros(1, dtype=np.int32),
            "executor_episodes": np.zeros(1, dtype=np.int32),
            "executor_steps": np.zeros(1, dtype=np.int32),
        }

        # Network parameters
        for net_type_key in networks.keys():
            for agent_net_key in networks[net_type_key].keys():
                # Ensure obs and target networks are sonnet modules
                server.store.parameters[f"{net_type_key}-{agent_net_key}"] = networks[
                    net_type_key
                ][agent_net_key].params

        # Create the checkpointer
        if self.config.checkpoint:
            server.store.last_checkpoint_time = 0

            # Only save variables that are not empty.
            save_variables = {}
            for key in server.store.parameters.keys():
                var = server.store.parameters[key]
                # Don't store empty tuple (e.g. empty observation_network) variables
                if not (type(var) == tuple and len(var) == 0):
                    save_variables[key] = var
            server.store.system_checkpointer = savers.Checkpointer(
                save_variables, self.config.experiment_path, time_delta_minutes=0
            )

    # Get
    def on_parameter_server_get_parameters(self, server: SystemParameterServer) -> None:
<<<<<<< HEAD
        """_summary_"""
        # server.store._param_names set by Parameter Server
=======
        """Fetch the parameters from the server specified in the store.

        Args:
            server: SystemParameterServer.

        Returns:
            None.
        """
>>>>>>> a979c2d1
        names: Union[str, Sequence[str]] = server.store._param_names

        if type(names) == str:
            get_params = server.store.parameters[names]  # type: ignore
        else:
            get_params = {}
            for var_key in names:
                get_params[var_key] = server.store.parameters[var_key]
        server.store.get_parameters = get_params

    # Set
    def on_parameter_server_set_parameters(self, server: SystemParameterServer) -> None:
<<<<<<< HEAD
        """_summary_"""
        # server.store._set_params set by Parameter Server
=======
        """Set the parameters in the server to the values specified in the store.

        Args:
            server: SystemParameterServer.

        Returns:
            None.
        """
>>>>>>> a979c2d1
        params: Dict[str, Any] = server.store._set_params
        names = params.keys()

        for var_key in names:
            assert var_key in server.store.parameters
            if type(server.store.parameters[var_key]) == tuple:
                raise NotImplementedError
                # # Loop through tuple
                # for var_i in range(len(server.store.parameters[var_key])):
                #     server.store.parameters[var_key][var_i].assign(params[var_key][var_i])
            else:
                server.store.parameters[var_key] = params[var_key]

    # Add
    def on_parameter_server_add_to_parameters(
        self, server: SystemParameterServer
    ) -> None:
<<<<<<< HEAD
        """_summary_"""
        # server.store._add_to_params set by Parameter Server
=======
        """Increment the server parameters by the amount specified in the store.

        Args:
            server: SystemParameterServer.

        Returns:
            None.
        """
>>>>>>> a979c2d1
        params: Dict[str, Any] = server.store._add_to_params
        names = params.keys()

        for var_key in names:
            assert var_key in server.store.parameters
            server.store.parameters[var_key] += params[var_key]

    # Save variables using checkpointer
    def on_parameter_server_run_loop(self, server: SystemParameterServer) -> None:
        """Intermittently checkpoint the server parameters.

        Args:
            server: SystemParameterServer.

        Returns:
            None.
        """
        if (
            self.config.checkpoint
            and server.store.last_checkpoint_time
            + self.config.checkpoint_minute_interval * 60
            + 1
            < time.time()
        ):
            server.store.system_checkpointer.save()
            server.store.last_checkpoint_time = time.time()
            print("Updated variables checkpoint.")<|MERGE_RESOLUTION|>--- conflicted
+++ resolved
@@ -165,19 +165,15 @@
 
     # Get
     def on_parameter_server_get_parameters(self, server: SystemParameterServer) -> None:
-<<<<<<< HEAD
-        """_summary_"""
+        """Fetch the parameters from the server specified in the store.
+
+        Args:
+            server: SystemParameterServer.
+
+        Returns:
+            None.
+        """
         # server.store._param_names set by Parameter Server
-=======
-        """Fetch the parameters from the server specified in the store.
-
-        Args:
-            server: SystemParameterServer.
-
-        Returns:
-            None.
-        """
->>>>>>> a979c2d1
         names: Union[str, Sequence[str]] = server.store._param_names
 
         if type(names) == str:
@@ -190,19 +186,15 @@
 
     # Set
     def on_parameter_server_set_parameters(self, server: SystemParameterServer) -> None:
-<<<<<<< HEAD
-        """_summary_"""
+        """Set the parameters in the server to the values specified in the store.
+
+        Args:
+            server: SystemParameterServer.
+
+        Returns:
+            None.
+        """
         # server.store._set_params set by Parameter Server
-=======
-        """Set the parameters in the server to the values specified in the store.
-
-        Args:
-            server: SystemParameterServer.
-
-        Returns:
-            None.
-        """
->>>>>>> a979c2d1
         params: Dict[str, Any] = server.store._set_params
         names = params.keys()
 
@@ -220,19 +212,15 @@
     def on_parameter_server_add_to_parameters(
         self, server: SystemParameterServer
     ) -> None:
-<<<<<<< HEAD
-        """_summary_"""
+        """Increment the server parameters by the amount specified in the store.
+
+        Args:
+            server: SystemParameterServer.
+
+        Returns:
+            None.
+        """
         # server.store._add_to_params set by Parameter Server
-=======
-        """Increment the server parameters by the amount specified in the store.
-
-        Args:
-            server: SystemParameterServer.
-
-        Returns:
-            None.
-        """
->>>>>>> a979c2d1
         params: Dict[str, Any] = server.store._add_to_params
         names = params.keys()
 
