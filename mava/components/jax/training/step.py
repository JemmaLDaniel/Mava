--- conflicted
+++ resolved
@@ -194,9 +194,6 @@
         self.config = config
 
     def on_training_init_start(self, trainer: SystemTrainer) -> None:
-<<<<<<< HEAD
-        """_summary_"""
-=======
         """Compute and store full batch size.
 
         Args:
@@ -205,7 +202,6 @@
         Returns:
             None.
         """
->>>>>>> a979c2d1
         # Note (dries): Assuming the batch and sequence dimensions are flattened.
         trainer.store.full_batch_size = (
             trainer.store.global_config.sample_batch_size
