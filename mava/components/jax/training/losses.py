# python3
# Copyright 2021 InstaDeep Ltd. All rights reserved.
#
# Licensed under the Apache License, Version 2.0 (the "License");
# you may not use this file except in compliance with the License.
# You may obtain a copy of the License at
#
#     http://www.apache.org/licenses/LICENSE-2.0
#
# Unless required by applicable law or agreed to in writing, software
# distributed under the License is distributed on an "AS IS" BASIS,
# WITHOUT WARRANTIES OR CONDITIONS OF ANY KIND, either express or implied.
# See the License for the specific language governing permissions and
# limitations under the License.

"""Trainer components for calculating losses."""
import abc
from dataclasses import dataclass
from typing import Any, Callable, Dict, List, Optional, Tuple, Type

import jax
import jax.numpy as jnp
import rlax

from mava.callbacks import Callback
from mava.components.jax import Component, training
from mava.core_jax import SystemTrainer


class Loss(Component):
    @abc.abstractmethod
    def on_training_loss_fns(self, trainer: SystemTrainer) -> None:
        """[summary]"""

    @staticmethod
    def name() -> str:
        """_summary_

        Returns:
            _description_
        """
        return "loss"

    @staticmethod
    def required_components() -> List[Type[Callback]]:
        """List of other Components required in the system for this Component to function.

        BaseTrainerInit required to set up trainer.store.trainer_agents,
        trainer.store.trainer_agent_net_keys and trainer.store.networks.

        Returns:
            List of required component classes.
        """
        return [
            training.BaseTrainerInit
        ]  # import from training to avoid partial dependency


@dataclass
class MAPGTrustRegionClippingLossConfig:
    clipping_epsilon: float = 0.2
    value_clip_parameter: float = 0.2
    clip_value: bool = True
    entropy_cost: float = 0.01
    value_cost: float = 0.5


class MAPGWithTrustRegionClippingLoss(Loss):
    def __init__(
        self,
        config: MAPGTrustRegionClippingLossConfig = MAPGTrustRegionClippingLossConfig(),
    ):
        """Component defines a MAPGWithTrustRegionClipping loss function.

        Args:
            config: MAPGTrustRegionClippingLossConfig.
        """
        self.config = config

    def on_training_loss_fns(self, trainer: SystemTrainer) -> None:
<<<<<<< HEAD
        """Create and store MAPGWithTrustRegionClipping loss function.

        Args:
            trainer: SystemTrainer.

        Returns:
            None.
        """

        def loss_grad_fn(
            params: Any,
            observations: Any,
            actions: Dict[str, jnp.ndarray],
            behaviour_log_probs: Dict[str, jnp.ndarray],
            target_values: Dict[str, jnp.ndarray],
            advantages: Dict[str, jnp.ndarray],
            behavior_values: Dict[str, jnp.ndarray],
        ) -> Tuple[Dict[str, jnp.ndarray], Dict[str, Dict[str, jnp.ndarray]]]:
            """Surrogate loss using clipped probability ratios.

            Args:
                params: network parameters.
                observations: agent observations.
                actions: actions the agents took.
                behaviour_log_probs: log probablity of action taken.
                target_values: values computed using target networks.
                advantages: advantage estimation values per agent.
                behavior_values: estimated value from the critic.

            Returns:
                Tuple[gradients, loss info]
            """

            grads = {}
            loss_info = {}
            for agent_key in trainer.store.trainer_agents:
                agent_net_key = trainer.store.trainer_agent_net_keys[agent_key]
                network = trainer.store.networks["networks"][agent_net_key]

                # Note (dries): This is placed here to set the networks correctly in
                # the case of non-shared weights.
                def loss_fn(
                    params: Any,
                    observations: Any,
                    actions: jnp.ndarray,
                    behaviour_log_probs: jnp.ndarray,
                    target_values: jnp.ndarray,
                    advantages: jnp.ndarray,
                    behavior_values: jnp.ndarray,
                ) -> Tuple[jnp.ndarray, Dict[str, jnp.ndarray]]:
                    """Inner loss function: see outer function for parameters."""
                    distribution_params, values = network.network.apply(
                        params, observations
                    )
                    log_probs = network.log_prob(distribution_params, actions)
                    entropy = network.entropy(distribution_params)
                    # Compute importance sampling weights:
                    # current policy / behavior policy.
                    rhos = jnp.exp(log_probs - behaviour_log_probs)
                    clipping_epsilon = self.config.clipping_epsilon

                    policy_loss = rlax.clipped_surrogate_pg_loss(
                        rhos, advantages, clipping_epsilon
                    )

                    # Value function loss. Exclude the bootstrap value
                    unclipped_value_error = target_values - values
                    unclipped_value_loss = unclipped_value_error**2

                    if self.config.clip_value:
                        # Clip values to reduce variablility during critic training.
                        clipped_values = behavior_values + jnp.clip(
                            values - behavior_values,
                            -clipping_epsilon,
                            clipping_epsilon,
                        )
                        clipped_value_error = target_values - clipped_values
                        clipped_value_loss = clipped_value_error**2
                        value_loss = jnp.mean(
                            jnp.fmax(unclipped_value_loss, clipped_value_loss)
                        )
                    else:
                        value_loss = jnp.mean(unclipped_value_loss)

                    # Entropy regulariser.
                    entropy_loss = -jnp.mean(entropy)

                    total_loss = (
                        policy_loss
                        + value_loss * self.config.value_cost
                        + entropy_loss * self.config.entropy_cost
                    )

                    loss_info = {
                        "loss_total": total_loss,
                        "loss_policy": policy_loss,
                        "loss_value": value_loss,
                        "loss_entropy": entropy_loss,
                    }

                    return total_loss, loss_info

                grads[agent_key], loss_info[agent_key] = jax.grad(
                    loss_fn, has_aux=True
                )(
                    params[agent_net_key],
                    observations[agent_key].observation,
                    actions[agent_key],
                    behaviour_log_probs[agent_key],
                    target_values[agent_key],
                    advantages[agent_key],
                    behavior_values[agent_key],
                )
            return grads, loss_info

        # Save the gradient funciton.
        trainer.store.grad_fn = loss_grad_fn


@dataclass
class MAPGTrustRegionClippingLossSeparateNetworksConfig:
    clipping_epsilon: float = 0.2
    value_clip_parameter: float = 0.2
    clip_value: bool = True
    entropy_cost: float = 0.01
    value_cost: float = 0.5


class MAPGWithTrustRegionClippingLossSeparateNetworks(Loss):
    def __init__(
        self,
        config: MAPGTrustRegionClippingLossSeparateNetworksConfig = MAPGTrustRegionClippingLossSeparateNetworksConfig(),  # noqa: E501
    ):
        """Component defines a MAPGWithTrustRegionClipping loss function.

        Specifically for a PPO system where the policy and critic networks
        are separate.

        Args:
            config : MAPGTrustRegionClippingLossSeparateNetworksConfig
        """
        self.config = config

    def on_training_loss_fns(self, trainer: SystemTrainer) -> None:
        """Create and store MAPGWithTrustRegionClippingLossSeparateNetworks loss function.
=======
        """Create and store MAPGWithTrustRegionClippingLoss loss function.
>>>>>>> 5f47182a

        Args:
            trainer: SystemTrainer.

        Returns:
            None.
        """

        def policy_loss_grad_fn(
            policy_params: Any,
            observations: Any,
            actions: Dict[str, jnp.ndarray],
            behaviour_log_probs: Dict[str, jnp.ndarray],
            advantages: Dict[str, jnp.ndarray],
        ) -> Tuple[Dict[str, jnp.ndarray], Dict[str, Dict[str, jnp.ndarray]]]:
            """Surrogate loss using clipped probability ratios.

            Args:
                policy_params: policy network parameters.
                observations: agent observations.
                actions: actions the agents took.
                behaviour_log_probs: Log probabilities of actions taken by
                    current policy in the environment.
                advantages: advantage estimation values per agent.

            Returns:
                Tuple[policy gradients, policy loss information]
            """

            policy_grads = {}
            loss_info_policy = {}
            for agent_key in trainer.store.trainer_agents:
                agent_net_key = trainer.store.trainer_agent_net_keys[agent_key]
                network = trainer.store.networks["networks"][agent_net_key]

                # Note (dries): This is placed here to set the networks correctly in
                # the case of non-shared weights.
                def policy_loss_fn(
                    policy_params: Any,
                    observations: Any,
                    actions: jnp.ndarray,
                    behaviour_log_probs: jnp.ndarray,
                    advantages: jnp.ndarray,
                ) -> Tuple[jnp.ndarray, Dict[str, jnp.ndarray]]:
                    """Inner policy loss function: see outer function for parameters."""
                    distribution_params = network.policy_network.apply(
                        policy_params, observations
                    )
                    log_probs = network.log_prob(distribution_params, actions)
                    entropy = network.entropy(distribution_params)
                    # Compute importance sampling weights:
                    # current policy / behavior policy.
                    rhos = jnp.exp(log_probs - behaviour_log_probs)
                    clipping_epsilon = self.config.clipping_epsilon

                    policy_loss = rlax.clipped_surrogate_pg_loss(
                        rhos, advantages, clipping_epsilon
                    )

                    # Entropy regulariser.
                    entropy_loss = -jnp.mean(entropy)

                    total_policy_loss = (
                        policy_loss + entropy_loss * self.config.entropy_cost
                    )

                    # TODO: (Ruan) Keeping the entropy penalty for now.
                    # can remove or add a flag for including it.
                    loss_info_policy = {
                        "policy_loss_total": total_policy_loss,
                        "loss_policy": policy_loss,
                        "loss_entropy": entropy_loss,
                    }

                    return total_policy_loss, loss_info_policy

                policy_grads[agent_key], loss_info_policy[agent_key] = jax.grad(
                    policy_loss_fn, has_aux=True
                )(
                    policy_params[agent_net_key],
                    observations[agent_key].observation,
                    actions[agent_key],
                    behaviour_log_probs[agent_key],
                    advantages[agent_key],
                )
            return policy_grads, loss_info_policy

        def critic_loss_grad_fn(
            critic_params: Any,
            observations: Any,
            target_values: Dict[str, jnp.ndarray],
            behavior_values: Dict[str, jnp.ndarray],
        ) -> Tuple[Dict[str, jnp.ndarray], Dict[str, Dict[str, jnp.ndarray]]]:
            """Clipped critic loss.

            Args:
                critic_params: critic network parameters.
                observations: agent observations.
                actions: actions the agents took.
                target_values: target values to be used for optimizing the
                    critic network.
                behaviour_values: state values computed for observations
                    using the current critic network in the environment.

            Returns:
                Tuple[critic gradients, critic loss information]
            """

            critic_grads = {}
            loss_info_critic = {}
            for agent_key in trainer.store.trainer_agents:
                agent_net_key = trainer.store.trainer_agent_net_keys[agent_key]
                network = trainer.store.networks["networks"][agent_net_key]

                def critic_loss_fn(
                    critic_params: Any,
                    observations: Any,
                    target_values: jnp.ndarray,
                    behavior_values: jnp.ndarray,
                ) -> Tuple[jnp.ndarray, Dict[str, jnp.ndarray]]:
                    """Inner critic loss function: see outer function for parameters."""

                    values = network.critic_network.apply(critic_params, observations)

                    # Value function loss. Exclude the bootstrap value
                    unclipped_value_error = target_values - values
                    unclipped_value_loss = unclipped_value_error**2

                    value_clip_parameter = self.config.value_clip_parameter
                    if self.config.clip_value:
                        # Clip values to reduce variablility during critic training.

                        clipped_values = behavior_values + jnp.clip(
                            values - behavior_values,
                            -value_clip_parameter,
                            value_clip_parameter,
                        )
                        clipped_value_error = target_values - clipped_values
                        clipped_value_loss = clipped_value_error**2
                        value_loss = jnp.mean(
                            jnp.fmax(unclipped_value_loss, clipped_value_loss)
                        )
                    else:
                        value_loss = jnp.mean(unclipped_value_loss)

                    # TODO (Ruan): Including value loss parameter in the
                    # value loss for now but can add a flag
                    value_loss = value_loss * self.config.value_cost

                    loss_info_critic = {"loss_critic": value_loss}

                    return value_loss, loss_info_critic

                critic_grads[agent_key], loss_info_critic[agent_key] = jax.grad(
                    critic_loss_fn, has_aux=True
                )(
                    critic_params[agent_net_key],
                    observations[agent_key].observation,
                    target_values[agent_key],
                    behavior_values[agent_key],
                )
            return critic_grads, loss_info_critic

        # Save the gradient funcitons.
        trainer.store.policy_grad_fn = policy_loss_grad_fn
<<<<<<< HEAD
        trainer.store.critic_grad_fn = critic_loss_grad_fn
=======
        trainer.store.critic_grad_fn = critic_loss_grad_fn

    @staticmethod
    def config_class() -> Optional[Callable]:
        """Config class used for component.

        Returns:
            config class/dataclass for component.
        """
        return MAPGTrustRegionClippingLossConfig
>>>>>>> 5f47182a
<|MERGE_RESOLUTION|>--- conflicted
+++ resolved
@@ -78,155 +78,7 @@
         self.config = config
 
     def on_training_loss_fns(self, trainer: SystemTrainer) -> None:
-<<<<<<< HEAD
-        """Create and store MAPGWithTrustRegionClipping loss function.
-
-        Args:
-            trainer: SystemTrainer.
-
-        Returns:
-            None.
-        """
-
-        def loss_grad_fn(
-            params: Any,
-            observations: Any,
-            actions: Dict[str, jnp.ndarray],
-            behaviour_log_probs: Dict[str, jnp.ndarray],
-            target_values: Dict[str, jnp.ndarray],
-            advantages: Dict[str, jnp.ndarray],
-            behavior_values: Dict[str, jnp.ndarray],
-        ) -> Tuple[Dict[str, jnp.ndarray], Dict[str, Dict[str, jnp.ndarray]]]:
-            """Surrogate loss using clipped probability ratios.
-
-            Args:
-                params: network parameters.
-                observations: agent observations.
-                actions: actions the agents took.
-                behaviour_log_probs: log probablity of action taken.
-                target_values: values computed using target networks.
-                advantages: advantage estimation values per agent.
-                behavior_values: estimated value from the critic.
-
-            Returns:
-                Tuple[gradients, loss info]
-            """
-
-            grads = {}
-            loss_info = {}
-            for agent_key in trainer.store.trainer_agents:
-                agent_net_key = trainer.store.trainer_agent_net_keys[agent_key]
-                network = trainer.store.networks["networks"][agent_net_key]
-
-                # Note (dries): This is placed here to set the networks correctly in
-                # the case of non-shared weights.
-                def loss_fn(
-                    params: Any,
-                    observations: Any,
-                    actions: jnp.ndarray,
-                    behaviour_log_probs: jnp.ndarray,
-                    target_values: jnp.ndarray,
-                    advantages: jnp.ndarray,
-                    behavior_values: jnp.ndarray,
-                ) -> Tuple[jnp.ndarray, Dict[str, jnp.ndarray]]:
-                    """Inner loss function: see outer function for parameters."""
-                    distribution_params, values = network.network.apply(
-                        params, observations
-                    )
-                    log_probs = network.log_prob(distribution_params, actions)
-                    entropy = network.entropy(distribution_params)
-                    # Compute importance sampling weights:
-                    # current policy / behavior policy.
-                    rhos = jnp.exp(log_probs - behaviour_log_probs)
-                    clipping_epsilon = self.config.clipping_epsilon
-
-                    policy_loss = rlax.clipped_surrogate_pg_loss(
-                        rhos, advantages, clipping_epsilon
-                    )
-
-                    # Value function loss. Exclude the bootstrap value
-                    unclipped_value_error = target_values - values
-                    unclipped_value_loss = unclipped_value_error**2
-
-                    if self.config.clip_value:
-                        # Clip values to reduce variablility during critic training.
-                        clipped_values = behavior_values + jnp.clip(
-                            values - behavior_values,
-                            -clipping_epsilon,
-                            clipping_epsilon,
-                        )
-                        clipped_value_error = target_values - clipped_values
-                        clipped_value_loss = clipped_value_error**2
-                        value_loss = jnp.mean(
-                            jnp.fmax(unclipped_value_loss, clipped_value_loss)
-                        )
-                    else:
-                        value_loss = jnp.mean(unclipped_value_loss)
-
-                    # Entropy regulariser.
-                    entropy_loss = -jnp.mean(entropy)
-
-                    total_loss = (
-                        policy_loss
-                        + value_loss * self.config.value_cost
-                        + entropy_loss * self.config.entropy_cost
-                    )
-
-                    loss_info = {
-                        "loss_total": total_loss,
-                        "loss_policy": policy_loss,
-                        "loss_value": value_loss,
-                        "loss_entropy": entropy_loss,
-                    }
-
-                    return total_loss, loss_info
-
-                grads[agent_key], loss_info[agent_key] = jax.grad(
-                    loss_fn, has_aux=True
-                )(
-                    params[agent_net_key],
-                    observations[agent_key].observation,
-                    actions[agent_key],
-                    behaviour_log_probs[agent_key],
-                    target_values[agent_key],
-                    advantages[agent_key],
-                    behavior_values[agent_key],
-                )
-            return grads, loss_info
-
-        # Save the gradient funciton.
-        trainer.store.grad_fn = loss_grad_fn
-
-
-@dataclass
-class MAPGTrustRegionClippingLossSeparateNetworksConfig:
-    clipping_epsilon: float = 0.2
-    value_clip_parameter: float = 0.2
-    clip_value: bool = True
-    entropy_cost: float = 0.01
-    value_cost: float = 0.5
-
-
-class MAPGWithTrustRegionClippingLossSeparateNetworks(Loss):
-    def __init__(
-        self,
-        config: MAPGTrustRegionClippingLossSeparateNetworksConfig = MAPGTrustRegionClippingLossSeparateNetworksConfig(),  # noqa: E501
-    ):
-        """Component defines a MAPGWithTrustRegionClipping loss function.
-
-        Specifically for a PPO system where the policy and critic networks
-        are separate.
-
-        Args:
-            config : MAPGTrustRegionClippingLossSeparateNetworksConfig
-        """
-        self.config = config
-
-    def on_training_loss_fns(self, trainer: SystemTrainer) -> None:
-        """Create and store MAPGWithTrustRegionClippingLossSeparateNetworks loss function.
-=======
         """Create and store MAPGWithTrustRegionClippingLoss loss function.
->>>>>>> 5f47182a
 
         Args:
             trainer: SystemTrainer.
@@ -392,17 +244,4 @@
 
         # Save the gradient funcitons.
         trainer.store.policy_grad_fn = policy_loss_grad_fn
-<<<<<<< HEAD
-        trainer.store.critic_grad_fn = critic_loss_grad_fn
-=======
-        trainer.store.critic_grad_fn = critic_loss_grad_fn
-
-    @staticmethod
-    def config_class() -> Optional[Callable]:
-        """Config class used for component.
-
-        Returns:
-            config class/dataclass for component.
-        """
-        return MAPGTrustRegionClippingLossConfig
->>>>>>> 5f47182a
+        trainer.store.critic_grad_fn = critic_loss_grad_fn