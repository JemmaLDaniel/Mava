# python3
# Copyright 2021 InstaDeep Ltd. All rights reserved.
#
# Licensed under the Apache License, Version 2.0 (the "License");
# you may not use this file except in compliance with the License.
# You may obtain a copy of the License at
#
#     http://www.apache.org/licenses/LICENSE-2.0
#
# Unless required by applicable law or agreed to in writing, software
# distributed under the License is distributed on an "AS IS" BASIS,
# WITHOUT WARRANTIES OR CONDITIONS OF ANY KIND, either express or implied.
# See the License for the specific language governing permissions and
# limitations under the License.

"""Base Trainer components."""

import abc
from typing import Any, Dict, NamedTuple

import optax

from mava.components.jax import Component
from mava.core_jax import SystemTrainer


class Batch(NamedTuple):
    """A batch of data; all shapes are expected to be [B, ...]."""

    observations: Any
    actions: Any
    advantages: Any

    # Target value estimate used to bootstrap the value function.
    target_values: Any

    # Value estimate and action log-prob at behavior time.
    behavior_values: Any
    behavior_log_probs: Any


class TrainingState(NamedTuple):
    """Training state consists of network parameters and optimiser state."""

<<<<<<< HEAD
    params: Any
    opt_states: Dict[str, optax.OptState]
    random_key: Any

class TrainingStateStats(NamedTuple):
    """Extends the training state with a new field for the running statisitics (mean, var, count)"""

    params: Any
    opt_states: Dict[str, optax.OptState]
    random_key: Any
    stats: Any

class TrainingStateSeparateNetworks(NamedTuple):
    """Training state consists of network parameters and optimiser state."""

=======
>>>>>>> 1018ab9f
    policy_params: Any
    critic_params: Any
    policy_opt_states: Dict[str, optax.OptState]
    critic_opt_states: Dict[str, optax.OptState]
    random_key: Any

class TrainingStateStatsSeparateNetworks(NamedTuple):
    """Extends the training state for separate networks with a new field for the running statistics (mean, var, count)"""

    policy_params: Any
    critic_params: Any
    policy_opt_states: Dict[str, optax.OptState]
    critic_opt_states: Dict[str, optax.OptState]
    random_key: Any
    stats: Any

class Utility(Component):
    @abc.abstractmethod
    def on_training_utility_fns(self, trainer: SystemTrainer) -> None:
        """Hook to override to define training utility functions."""<|MERGE_RESOLUTION|>--- conflicted
+++ resolved
@@ -42,31 +42,14 @@
 class TrainingState(NamedTuple):
     """Training state consists of network parameters and optimiser state."""
 
-<<<<<<< HEAD
-    params: Any
-    opt_states: Dict[str, optax.OptState]
-    random_key: Any
-
-class TrainingStateStats(NamedTuple):
-    """Extends the training state with a new field for the running statisitics (mean, var, count)"""
-
-    params: Any
-    opt_states: Dict[str, optax.OptState]
-    random_key: Any
-    stats: Any
-
-class TrainingStateSeparateNetworks(NamedTuple):
-    """Training state consists of network parameters and optimiser state."""
-
-=======
->>>>>>> 1018ab9f
     policy_params: Any
     critic_params: Any
     policy_opt_states: Dict[str, optax.OptState]
     critic_opt_states: Dict[str, optax.OptState]
     random_key: Any
 
-class TrainingStateStatsSeparateNetworks(NamedTuple):
+
+class TrainingStateStats(NamedTuple):
     """Extends the training state for separate networks with a new field for the running statistics (mean, var, count)"""
 
     policy_params: Any
