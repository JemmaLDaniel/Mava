# python3
# Copyright 2021 InstaDeep Ltd. All rights reserved.
#
# Licensed under the Apache License, Version 2.0 (the "License");
# you may not use this file except in compliance with the License.
# You may obtain a copy of the License at
#
#     http://www.apache.org/licenses/LICENSE-2.0
#
# Unless required by applicable law or agreed to in writing, software
# distributed under the License is distributed on an "AS IS" BASIS,
# WITHOUT WARRANTIES OR CONDITIONS OF ANY KIND, either express or implied.
# See the License for the specific language governing permissions and
# limitations under the License.

<<<<<<< HEAD
"""Trainer utility components."""

from dataclasses import dataclass
from typing import Any

import jax
import jax.numpy as jnp

from mava.components.jax.training import TrainingState, Utility
from mava.core_jax import SystemTrainer


@dataclass
class InitialStateConfig:
    pass


class InitialState(Utility):
    def __init__(
        self,
        config: InitialStateConfig = InitialStateConfig(),
    ):
        """_summary_

        Args:
            config : _description_.
        """
        self.config = config

    def on_training_utility_fns(self, trainer: SystemTrainer) -> None:
        """_summary_"""

        def make_initial_state(
            network: Any, optimizer: Any, key: jnp.ndarray
        ) -> TrainingState:
            """Initialises the training state (parameters and optimiser state)."""
            key_init, key_state = jax.random.split(key)
            initial_params = network.init(key_init)
            initial_opt_state = optimizer.init(initial_params)
            return TrainingState(
                params=initial_params, opt_state=initial_opt_state, random_key=key_state
            )

        trainer.store.initial_state_fn = make_initial_state

    @property
    def name(self) -> str:
        """_summary_

        Returns:
            _description_
        """
        return "initial_state_fn"
=======
"""Trainer utility components."""
>>>>>>> 7da4779c
<|MERGE_RESOLUTION|>--- conflicted
+++ resolved
@@ -1,72 +1,69 @@
-# python3
-# Copyright 2021 InstaDeep Ltd. All rights reserved.
-#
-# Licensed under the Apache License, Version 2.0 (the "License");
-# you may not use this file except in compliance with the License.
-# You may obtain a copy of the License at
-#
-#     http://www.apache.org/licenses/LICENSE-2.0
-#
-# Unless required by applicable law or agreed to in writing, software
-# distributed under the License is distributed on an "AS IS" BASIS,
-# WITHOUT WARRANTIES OR CONDITIONS OF ANY KIND, either express or implied.
-# See the License for the specific language governing permissions and
-# limitations under the License.
+# # python3
+# # Copyright 2021 InstaDeep Ltd. All rights reserved.
+# #
+# # Licensed under the Apache License, Version 2.0 (the "License");
+# # you may not use this file except in compliance with the License.
+# # You may obtain a copy of the License at
+# #
+# #     http://www.apache.org/licenses/LICENSE-2.0
+# #
+# # Unless required by applicable law or agreed to in writing, software
+# # distributed under the License is distributed on an "AS IS" BASIS,
+# # WITHOUT WARRANTIES OR CONDITIONS OF ANY KIND, either express or implied.
+# # See the License for the specific language governing permissions and
+# # limitations under the License.
 
-<<<<<<< HEAD
-"""Trainer utility components."""
+# """Trainer utility components."""
 
-from dataclasses import dataclass
-from typing import Any
+# from dataclasses import dataclass
+# from typing import Any
 
-import jax
-import jax.numpy as jnp
+# import jax
+# import jax.numpy as jnp
 
-from mava.components.jax.training import TrainingState, Utility
-from mava.core_jax import SystemTrainer
+# from mava.components.jax.training import TrainingState, Utility
+# from mava.core_jax import SystemTrainer
 
 
-@dataclass
-class InitialStateConfig:
-    pass
+# @dataclass
+# class InitialStateConfig:
+#     pass
 
 
-class InitialState(Utility):
-    def __init__(
-        self,
-        config: InitialStateConfig = InitialStateConfig(),
-    ):
-        """_summary_
+# class InitialState(Utility):
+#     def __init__(
+#         self,
+#         config: InitialStateConfig = InitialStateConfig(),
+#     ):
+#         """_summary_
 
-        Args:
-            config : _description_.
-        """
-        self.config = config
+#         Args:
+#             config : _description_.
+#         """
+#         self.config = config
 
-    def on_training_utility_fns(self, trainer: SystemTrainer) -> None:
-        """_summary_"""
+#     def on_training_utility_fns(self, trainer: SystemTrainer) -> None:
+#         """_summary_"""
 
-        def make_initial_state(
-            network: Any, optimizer: Any, key: jnp.ndarray
-        ) -> TrainingState:
-            """Initialises the training state (parameters and optimiser state)."""
-            key_init, key_state = jax.random.split(key)
-            initial_params = network.init(key_init)
-            initial_opt_state = optimizer.init(initial_params)
-            return TrainingState(
-                params=initial_params, opt_state=initial_opt_state, random_key=key_state
-            )
+#         def make_initial_state(
+#             network: Any, optimizer: Any, key: jnp.ndarray
+#         ) -> TrainingState:
+#             """Initialises the training state (parameters and optimiser state)."""
+#             key_init, key_state = jax.random.split(key)
+#             initial_params = network.init(key_init)
+#             initial_opt_state = optimizer.init(initial_params)
+#             return TrainingState(
+#                 params=initial_params, opt_state=initial_opt_state,
+#                                       random_key=key_state
+#             )
 
-        trainer.store.initial_state_fn = make_initial_state
+#         trainer.store.initial_state_fn = make_initial_state
 
-    @property
-    def name(self) -> str:
-        """_summary_
+#     @property
+#     def name(self) -> str:
+#         """_summary_
 
-        Returns:
-            _description_
-        """
-        return "initial_state_fn"
-=======
-"""Trainer utility components."""
->>>>>>> 7da4779c
+#         Returns:
+#             _description_
+#         """
+#         return "initial_state_fn"