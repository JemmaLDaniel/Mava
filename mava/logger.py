# Copyright 2022 InstaDeep Ltd. All rights reserved.
#
# Licensed under the Apache License, Version 2.0 (the "License");
# you may not use this file except in compliance with the License.
# You may obtain a copy of the License at
#
#     http://www.apache.org/licenses/LICENSE-2.0
#
# Unless required by applicable law or agreed to in writing, software
# distributed under the License is distributed on an "AS IS" BASIS,
# WITHOUT WARRANTIES OR CONDITIONS OF ANY KIND, either express or implied.
# See the License for the specific language governing permissions and
# limitations under the License.

"""Logger setup."""
from typing import Dict, Protocol

import jax.numpy as jnp
import numpy as np
from colorama import Fore, Style

from mava.types import ExperimentOutput
from mava.utils.logger_tools import Logger


# Not in types.py because we only use it here.
class LogFn(Protocol):
    def __call__(
        self,
        metrics: ExperimentOutput,
        t_env: int = 0,
        trainer_metric: bool = False,
        absolute_metric: bool = False,
    ) -> float:
        ...


def get_logger_tools(logger: Logger) -> LogFn:  # noqa: CCR001
    """Get the logger function."""

    def log(
        metrics: ExperimentOutput,
        t_env: int = 0,
        trainer_metric: bool = False,
        absolute_metric: bool = False,
    ) -> float:
        """Log the episode returns and lengths.

        Args:
            metrics (Dict): The metrics info.
            t_env (int): The current timestep.
            trainer_metric (bool): Whether to log the trainer metric.
            absolute_metric (bool): Whether to log the absolute metric.
        """
        if absolute_metric:
            prefix = "absolute/"
            episodes_info = metrics.episodes_info
        elif trainer_metric:
            prefix = "trainer/"
            episodes_info = metrics.episodes_info
            total_loss = metrics.total_loss
            value_loss = metrics.value_loss
            loss_actor = metrics.loss_actor
            entropy = metrics.entropy
        else:
            prefix = "evaluator/"
            episodes_info = metrics.episodes_info

        # Flatten metrics info.
        episodes_return = jnp.ravel(episodes_info["episode_return"])
        episodes_length = jnp.ravel(episodes_info["episode_length"])
        steps_per_second = episodes_info["steps_per_second"]

        # Log metrics.
<<<<<<< HEAD
        if logger.should_log:
            logger.log_stat(
                prefix.lower() + "mean_episode_returns",
                float(np.mean(episodes_return)),
                t_env,
            )
            logger.log_stat(
                prefix.lower() + "mean_episode_length",
                float(np.mean(episodes_length)),
                t_env,
            )
=======
        if should_log(config):
            logger.log_stat(f"{prefix}mean_episode_returns", float(np.mean(episodes_return)), t_env)
            logger.log_stat(f"{prefix}mean_episode_length", float(np.mean(episodes_length)), t_env)
            logger.log_stat(f"{prefix}steps_per_second", steps_per_second, t_env)

>>>>>>> 6cb8e22f
            if trainer_metric:
                logger.log_stat(f"{prefix}total_loss", float(np.mean(total_loss)), t_env)
                logger.log_stat(f"{prefix}value_loss", float(np.mean(value_loss)), t_env)
                logger.log_stat(f"{prefix}loss_actor", float(np.mean(loss_actor)), t_env)
                logger.log_stat(f"{prefix}entropy", float(np.mean(entropy)), t_env)

        log_string = (
            f"Timesteps {t_env:07d} | "
            f"Mean Episode Return {float(np.mean(episodes_return)):.3f} | "
            f"Std Episode Return {float(np.std(episodes_return)):.3f} | "
            f"Max Episode Return {float(np.max(episodes_return)):.3f} | "
            f"Mean Episode Length {float(np.mean(episodes_length)):.3f} | "
            f"Std Episode Length {float(np.std(episodes_length)):.3f} | "
<<<<<<< HEAD
            f"Max Episode Length {float(np.max(episodes_length)):.3f} "
=======
            f"Max Episode Length {float(np.max(episodes_length)):.3f} | "
            f"Steps Per Second {steps_per_second:.2e} "
>>>>>>> 6cb8e22f
        )

        if absolute_metric:
            logger.console_logger.info(
                f"{Fore.BLUE}{Style.BRIGHT}ABSOLUTE METRIC: {log_string}{Style.RESET_ALL}"
            )
        elif trainer_metric:
            log_string += (
                f"| Total Loss {float(np.mean(total_loss)):.3f} | "
                f"Value Loss {float(np.mean(value_loss)):.3f} | "
                f"Loss Actor {float(np.mean(loss_actor)):.3f} | "
                f"Entropy {float(np.mean(entropy)):.3f}"
            )
            logger.console_logger.info(
                f"{Fore.MAGENTA}{Style.BRIGHT}TRAINER: {log_string}{Style.RESET_ALL}"
            )
        else:
            logger.console_logger.info(
                f"{Fore.GREEN}{Style.BRIGHT}EVALUATOR: {log_string}{Style.RESET_ALL}"
            )

        return float(np.mean(episodes_return))

    return log


def logger_setup(
    config: Dict,
) -> LogFn:
    """Setup the logger."""
    logger = Logger(config)
    return get_logger_tools(logger)<|MERGE_RESOLUTION|>--- conflicted
+++ resolved
@@ -72,25 +72,11 @@
         steps_per_second = episodes_info["steps_per_second"]
 
         # Log metrics.
-<<<<<<< HEAD
         if logger.should_log:
-            logger.log_stat(
-                prefix.lower() + "mean_episode_returns",
-                float(np.mean(episodes_return)),
-                t_env,
-            )
-            logger.log_stat(
-                prefix.lower() + "mean_episode_length",
-                float(np.mean(episodes_length)),
-                t_env,
-            )
-=======
-        if should_log(config):
             logger.log_stat(f"{prefix}mean_episode_returns", float(np.mean(episodes_return)), t_env)
             logger.log_stat(f"{prefix}mean_episode_length", float(np.mean(episodes_length)), t_env)
             logger.log_stat(f"{prefix}steps_per_second", steps_per_second, t_env)
 
->>>>>>> 6cb8e22f
             if trainer_metric:
                 logger.log_stat(f"{prefix}total_loss", float(np.mean(total_loss)), t_env)
                 logger.log_stat(f"{prefix}value_loss", float(np.mean(value_loss)), t_env)
@@ -104,12 +90,8 @@
             f"Max Episode Return {float(np.max(episodes_return)):.3f} | "
             f"Mean Episode Length {float(np.mean(episodes_length)):.3f} | "
             f"Std Episode Length {float(np.std(episodes_length)):.3f} | "
-<<<<<<< HEAD
-            f"Max Episode Length {float(np.max(episodes_length)):.3f} "
-=======
             f"Max Episode Length {float(np.max(episodes_length)):.3f} | "
             f"Steps Per Second {steps_per_second:.2e} "
->>>>>>> 6cb8e22f
         )
 
         if absolute_metric:
