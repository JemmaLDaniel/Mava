--- conflicted
+++ resolved
@@ -49,10 +49,6 @@
             )
             self.logger.log_stat(f"{prefix}/steps_per_second", steps_per_second, t_env, eval_step)
 
-<<<<<<< HEAD
-def get_ppo_logger_tools(logger: Logger) -> LogFn:  # noqa: CCR001
-    """Get the logger function."""
-=======
         log_string = (
             f"Timesteps {t_env:07d} | "
             f"Mean Episode Return {float(jnp.mean(episodes_return)):.3f} | "
@@ -69,7 +65,6 @@
             log_string = self._log_win_rate(episodes_info, prefix, log_string, t_env, eval_step)
 
         return log_string, float(jnp.mean(episodes_return))
->>>>>>> 6589e0a5
 
     def _log_win_rate(
         self,
@@ -159,109 +154,7 @@
             )
         return mean_episode_return
 
-<<<<<<< HEAD
-        return float(np.mean(episodes_return))
-
-    return log
-
-
-def get_sac_logger_tools(logger: Logger) -> LogFn:  # noqa: CCR001
-    """Get the logger function."""
-
-    def log(
-        metrics: ExperimentOutput,
-        t_env: int = 0,
-        trainer_metric: bool = False,
-        absolute_metric: bool = False,
-    ) -> float:
-        """Log the episode returns and lengths.
-
-        Args:
-            metrics (Dict): The metrics info.
-            t_env (int): The current timestep.
-            trainer_metric (bool): Whether to log the trainer metric.
-            absolute_metric (bool): Whether to log the absolute metric.
-        """
-        if absolute_metric:
-            prefix = "absolute/"
-            episodes_info = metrics.episodes_info
-        elif trainer_metric:
-            prefix = "trainer/"
-            episodes_info = metrics[0]
-            actor_loss = metrics[1]["actor_loss"]
-            critic_loss = metrics[1]["critic_loss"]
-            alpha_loss = metrics[1]["alpha_loss"]
-            alpha = metrics[1]["alpha"]
-            mean_q = metrics[1]["mean_q"]
-        else:
-            prefix = "evaluator/"
-            episodes_info = metrics.episodes_info
-
-        # Flatten metrics info.
-        episodes_return = jnp.ravel(episodes_info["episode_return"])
-        episodes_length = jnp.ravel(episodes_info["episode_length"])
-        steps_per_second = episodes_info["steps_per_second"]
-
-        # Log metrics.
-        if logger.should_log:
-            logger.log_stat(f"{prefix}mean_episode_returns", float(np.mean(episodes_return)), t_env)
-            logger.log_stat(f"{prefix}mean_episode_length", float(np.mean(episodes_length)), t_env)
-            logger.log_stat(f"{prefix}steps_per_second", steps_per_second, t_env)
-
-            if trainer_metric:
-                logger.log_stat(f"{prefix}actor_loss", float(np.mean(actor_loss)), t_env)
-                logger.log_stat(f"{prefix}critic_loss", float(np.mean(critic_loss)), t_env)
-                logger.log_stat(f"{prefix}alpha_loss", float(np.mean(alpha_loss)), t_env)
-                logger.log_stat(f"{prefix}alpha", float(np.mean(alpha)), t_env)
-                logger.log_stat(f"{prefix}mean_q", float(np.mean(mean_q)), t_env)
-
-        log_string = (
-            f"Timesteps {t_env:07d} | "
-            f"Mean Episode Return {float(np.mean(episodes_return)):.3f} | "
-            f"Std Episode Return {float(np.std(episodes_return)):.3f} | "
-            f"Max Episode Return {float(np.max(episodes_return)):.3f} | "
-            f"Mean Episode Length {float(np.mean(episodes_length)):.3f} | "
-            f"Std Episode Length {float(np.std(episodes_length)):.3f} | "
-            f"Max Episode Length {float(np.max(episodes_length)):.3f} | "
-            f"Steps Per Second {steps_per_second:.2e} "
-        )
-
-        if absolute_metric:
-            logger.console_logger.info(
-                f"{Fore.BLUE}{Style.BRIGHT}ABSOLUTE METRIC: {log_string}{Style.RESET_ALL}"
-            )
-        elif trainer_metric:
-            log_string += (
-                f"| Actor Loss {float(np.mean(actor_loss)):.3f} | "
-                f"Critic Loss {float(np.mean(critic_loss)):.3f} | "
-                f"Alpha Loss {float(np.mean(alpha_loss)):.3f} | "
-                f"Alpha {float(np.mean(alpha)):.3f} | "
-                f"Mean Q {float(np.mean(mean_q)):.3f}"
-            )
-            logger.console_logger.info(
-                f"{Fore.MAGENTA}{Style.BRIGHT}TRAINER: {log_string}{Style.RESET_ALL}"
-            )
-        else:
-            logger.console_logger.info(
-                f"{Fore.GREEN}{Style.BRIGHT}EVALUATOR: {log_string}{Style.RESET_ALL}"
-            )
-
-        return float(np.mean(episodes_return))
-
-    return log
-
-
-def logger_setup(config: Dict, system: str = "ppo") -> LogFn:
-    """Setup the logger."""
-    logger = Logger(config)
-    if system == "ppo":
-        log = get_ppo_logger_tools(logger)
-    else:
-        log = get_sac_logger_tools(logger)
-    return log
-=======
     def stop(self) -> None:
         """Stop the logger."""
         if self.logger.use_neptune:
-            self.logger.neptune_logger.stop()
->>>>>>> 6589e0a5
+            self.logger.neptune_logger.stop()