# python3
# Copyright 2021 InstaDeep Ltd. All rights reserved.
#
# Licensed under the Apache License, Version 2.0 (the "License");
# you may not use this file except in compliance with the License.
# You may obtain a copy of the License at
#
#     http://www.apache.org/licenses/LICENSE-2.0
#
# Unless required by applicable law or agreed to in writing, software
# distributed under the License is distributed on an "AS IS" BASIS,
# WITHOUT WARRANTIES OR CONDITIONS OF ANY KIND, either express or implied.
# See the License for the specific language governing permissions and
# limitations under the License.


"""Core Mava interfaces for Jax systems."""

import abc
from types import SimpleNamespace
from typing import Any, Dict, List


class BaseSystem(abc.ABC):
    """Abstract system object."""

    @abc.abstractmethod
    def design(self) -> SimpleNamespace:
        """System design specifying the list of components to use.

        Returns:
            system callback components
        """

    @abc.abstractmethod
    def update(self, component: Any) -> None:
        """Update a component that has already been added to the system.

        Args:
            component : system callback component
        """

    @abc.abstractmethod
    def add(self, component: Any) -> None:
        """Add a new component to the system.

        Args:
            component : system callback component
        """

    @abc.abstractmethod
    def configure(self, **kwargs: Any) -> None:
        """Configure system hyperparameters."""

    @abc.abstractmethod
    def launch(
        self,
        num_executors: int,
        nodes_on_gpu: List[str],
        multi_process: bool = True,
        name: str = "system",
    ) -> None:
        """Run the system.

        Args:
            num_executors : number of executor processes to run in parallel
            nodes_on_gpu : which processes to run on gpu
            multi_process : whether to run single or multi process, single process runs
                are primarily for debugging
            name : name of the system
        """


class SystemBuilder(abc.ABC):
    """Abstract system builder."""

    @abc.abstractmethod
    def data_server(self) -> List[Any]:
        """Data server to store and serve transition data from and to system.

        Returns:
            System data server
        """

    @abc.abstractmethod
    def parameter_server(self, extra_nodes: Dict = {}) -> Any:
        """Parameter server to store and serve system network parameters.

        Args:
            extra_nodes : additional nodes to add to a launchpad program build
        Returns:
            System parameter server
        """

    @abc.abstractmethod
    def executor(
        self, executor_id: str, data_server_client: Any, parameter_server_client: Any
    ) -> Any:
        """Executor, a collection of agents in an environment to gather experience.

        Args:
            executor_id : id to identify the executor process for logging purposes
            data_server_client : data server client for pushing transition data
            parameter_server_client : parameter server client for pulling parameters
        Returns:
            System executor
        """

    @abc.abstractmethod
    def trainer(
        self, trainer_id: str, data_server_client: Any, parameter_server_client: Any
    ) -> Any:
        """Trainer, a system process for updating agent specific network parameters.

        Args:
            trainer_id : id to identify the trainer process for logging purposes
            data_server_client : data server client for pulling transition data
            parameter_server_client : parameter server client for pushing parameters
        Returns:
            System trainer
<<<<<<< HEAD
        """
=======
        """

    @abc.abstractmethod
    def build(self) -> None:
        """Construct program nodes."""

    @abc.abstractmethod
    def launch(self) -> None:
        """Run the graph program."""
>>>>>>> bf758817
<|MERGE_RESOLUTION|>--- conflicted
+++ resolved
@@ -118,9 +118,6 @@
             parameter_server_client : parameter server client for pushing parameters
         Returns:
             System trainer
-<<<<<<< HEAD
-        """
-=======
         """
 
     @abc.abstractmethod
@@ -129,5 +126,4 @@
 
     @abc.abstractmethod
     def launch(self) -> None:
-        """Run the graph program."""
->>>>>>> bf758817
+        """Run the graph program."""